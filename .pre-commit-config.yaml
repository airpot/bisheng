--- conflicted
+++ resolved
@@ -14,14 +14,6 @@
     hooks:
       - id: isort
         files: \.(py|pyd)$
-<<<<<<< HEAD
-#  - repo: https://github.com/pre-commit/mirrors-yapf
-#    rev: v0.32.0
-#    hooks:
-#      - id: yapf
-#       #  args: ["--style", "{based_on_style: google, COLUMN_LIMIT: 120}"]
-#        files: \.(py|pyd)$
-=======
         args: ["-l 100"]
   - repo: https://github.com/pre-commit/mirrors-yapf
     rev: v0.32.0
@@ -29,7 +21,6 @@
       - id: yapf
         files: \.(py|pyd)$
         args: ["--style={column_limit: 120}"]
->>>>>>> 1543d325
   - repo: https://github.com/pre-commit/pre-commit-hooks
     rev: v3.1.0
     hooks:
