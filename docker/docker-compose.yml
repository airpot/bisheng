--- conflicted
+++ resolved
@@ -104,7 +104,7 @@
       BS_MINIO_SCHEMA: 'false'
       BS_MINIO_CERT_CHECK: 'false'
       BS_MINIO_ENDPOINT: 'minio:9000'
-      BS_MINIO_SHAREPOIN: 'minio:9000'
+      BS_MINIO_SHAREPOINT: 'minio:9000'
       BS_MINIO_ACCESS_KEY: 'minioadmin'
       BS_MINIO_SECRET_KEY: 'minioadmin'
     volumes:
@@ -196,13 +196,8 @@
       retries: 3
 
   milvus:
-<<<<<<< HEAD
-    container_name: milvus-standalone
+    container_name: bisheng-milvus-standalone
     image: milvusdb/milvus:v2.5.10
-=======
-    container_name: bisheng-milvus-standalone
-    image: milvusdb/milvus:v2.3.3
->>>>>>> 77eb7669
     command: ["milvus", "run", "standalone"]
     security_opt:
     - seccomp:unconfined
