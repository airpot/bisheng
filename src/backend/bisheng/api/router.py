--- conflicted
+++ resolved
@@ -1,14 +1,11 @@
 # Router for base api
-from bisheng.api.v1 import (assistant_router, chat_router, component_router, endpoints_router,
-                            finetune_router, flows_router, group_router, knowledge_router,
-                            qa_router, report_router, server_router, skillcenter_router,
-                            user_router, validate_router, variable_router, audit_router, evaluation_router,
-<<<<<<< HEAD
-                            tag_router, llm_router, workflow_router)
-=======
-                            tag_router, llm_router,mark_router)
->>>>>>> 4fdc1807
-from bisheng.api.v2 import chat_router_rpc, knowledge_router_rpc, rpc_router_rpc, flow_router, assistant_router_rpc
+from bisheng.api.v1 import (assistant_router, audit_router, chat_router, component_router,
+                            endpoints_router, evaluation_router, finetune_router, flows_router,
+                            group_router, knowledge_router, llm_router, mark_router, qa_router,
+                            report_router, server_router, skillcenter_router, tag_router,
+                            user_router, validate_router, variable_router, workflow_router)
+from bisheng.api.v2 import (assistant_router_rpc, chat_router_rpc, flow_router,
+                            knowledge_router_rpc, rpc_router_rpc)
 from fastapi import APIRouter
 
 router = APIRouter(prefix='/api/v1', )
@@ -31,11 +28,8 @@
 router.include_router(evaluation_router)
 router.include_router(tag_router)
 router.include_router(llm_router)
-<<<<<<< HEAD
 router.include_router(workflow_router)
-=======
 router.include_router(mark_router)
->>>>>>> 4fdc1807
 
 router_rpc = APIRouter(prefix='/api/v2', )
 router_rpc.include_router(knowledge_router_rpc)
