import asyncio
import json
import os
import time
import uuid
from pathlib import Path
from typing import Any, Dict, List
from uuid import UUID

<<<<<<< HEAD
=======
from langchain_core.callbacks import Callbacks
from langchain_core.language_models import BaseLanguageModel
from langchain_core.messages import AIMessage, HumanMessage, BaseMessage
from langchain_core.runnables import RunnableConfig
from langchain_core.tools import BaseTool, Tool
from langchain_core.utils.function_calling import format_tool_to_openai_tool
from langchain_core.vectorstores import VectorStoreRetriever
from loguru import logger

from bisheng_langchain.gpts.tools.api_tools.openapi import OpenApiTools
from bisheng_langchain.gpts.assistant import ConfigurableAssistant
from bisheng_langchain.gpts.auto_optimization import (generate_breif_description,
                                                      generate_opening_dialog,
                                                      optimize_assistant_prompt)
from bisheng_langchain.gpts.auto_tool_selected import ToolInfo, ToolSelector
from bisheng_langchain.gpts.load_tools import load_tools
from bisheng_langchain.gpts.prompts import ASSISTANT_PROMPT_OPT
>>>>>>> cef05915
from bisheng.api.services.assistant_base import AssistantUtils
from bisheng.api.services.knowledge_imp import decide_vectorstores
from bisheng.api.services.llm import LLMService
from bisheng.api.services.openapi import OpenApiSchema
from bisheng.api.utils import build_flow_no_yield
from bisheng.api.v1.schemas import InputRequest
from bisheng.database.models.assistant import Assistant, AssistantLink, AssistantLinkDao
from bisheng.database.models.flow import FlowDao, FlowStatus
from bisheng.database.models.gpts_tools import GptsTools, GptsToolsDao, GptsToolsType
from bisheng.database.models.knowledge import Knowledge, KnowledgeDao
from bisheng.settings import settings
from bisheng.utils.embedding import decide_embeddings
from bisheng_langchain.gpts.assistant import ConfigurableAssistant
from bisheng_langchain.gpts.auto_optimization import (generate_breif_description,
                                                      generate_opening_dialog,
                                                      optimize_assistant_prompt)
from bisheng_langchain.gpts.auto_tool_selected import ToolInfo, ToolSelector
from bisheng_langchain.gpts.load_tools import load_tools
from bisheng_langchain.gpts.prompts import ASSISTANT_PROMPT_OPT
from bisheng_langchain.gpts.tools.api_tools.openapi import OpenApiTools
from langchain_core.callbacks import Callbacks
from langchain_core.language_models import BaseLanguageModel
from langchain_core.messages import AIMessage, HumanMessage
from langchain_core.runnables import RunnableConfig
from langchain_core.tools import BaseTool, Tool
from langchain_core.utils.function_calling import format_tool_to_openai_tool
from langchain_core.vectorstores import VectorStoreRetriever
from loguru import logger


class AssistantAgent(AssistantUtils):
    # cohere的模型需要的特殊prompt
    ASSISTANT_PROMPT_COHERE = """{preamble}|<instruct>|Carefully perform the following instructions, in order, starting each with a new line.
    Firstly, You may need to use complex and advanced reasoning to complete your task and answer the question. Think about how you can use the provided tools to answer the question and come up with a high level plan you will execute.
    Write 'Plan:' followed by an initial high level plan of how you will solve the problem including the tools and steps required.
    Secondly, Carry out your plan by repeatedly using actions, reasoning over the results, and re-evaluating your plan. Perform Action, Observation, Reflection steps with the following format. Write 'Action:' followed by a json formatted action containing the "tool_name" and "parameters"
     Next you will analyze the 'Observation:', this is the result of the action.
    After that you should always think about what to do next. Write 'Reflection:' followed by what you've figured out so far, any changes you need to make to your plan, and what you will do next including if you know the answer to the question.
    ... (this Action/Observation/Reflection can repeat N times)
    Thirdly, Decide which of the retrieved documents are relevant to the user's last input by writing 'Relevant Documents:' followed by comma-separated list of document numbers. If none are relevant, you should instead write 'None'.
    Fourthly, Decide which of the retrieved documents contain facts that should be cited in a good answer to the user's last input by writing 'Cited Documents:' followed a comma-separated list of document numbers. If you dont want to cite any of them, you should instead write 'None'.
    Fifthly, Write 'Answer:' followed by a response to the user's last input. Use the retrieved documents to help you. Do not insert any citations or grounding markup.
    Finally, Write 'Grounded answer:' followed by a response to the user's last input in high quality natural english. Use the symbols <co: doc> and </co: doc> to indicate when a fact comes from a document in the search result, e.g <co: 4>my fact</co: 4> for a fact from document 4.

    Additional instructions to note:
    - If the user's question is in Chinese, please answer it in Chinese.
    - 当问题中有涉及到时间信息时，比如最近6个月、昨天、去年等，你需要用时间工具查询时间信息。
    """  # noqa

    def __init__(self, assistant_info: Assistant, chat_id: str):
        self.assistant = assistant_info
        self.chat_id = chat_id
        self.tools: List[BaseTool] = []
        self.offline_flows = []
        self.agent: ConfigurableAssistant | None = None
        self.agent_executor_dict = {
            'ReAct': 'get_react_agent_executor',
            'function call': 'get_openai_functions_agent_executor',
        }
        self.current_agent_executor = None
        self.llm: BaseLanguageModel | None = None
        self.llm_agent_executor = None
        self.knowledge_skill_path = str(Path(__file__).parent / 'knowledge_skill.json')
        self.knowledge_skill_data = None
        # 知识库检索相关参数
        self.knowledge_retriever = {'max_content': 15000, 'sort_by_source_and_index': False}

    async def init_assistant(self, callbacks: Callbacks = None):
        await self.init_llm()
        await self.init_tools(callbacks)
        await self.init_agent()

    async def init_llm(self):
        # 获取配置的助手模型列表
        assistant_llm = LLMService.get_assistant_llm()
        if not assistant_llm.llm_list:
            raise Exception('助手推理模型列表为空')
        default_llm = None
        for one in assistant_llm.llm_list:
            if str(one.model_id) == self.assistant.model_name:
                default_llm = one
                break
            elif not default_llm and one.default:
                default_llm = one
        if not default_llm:
            raise Exception('未配置助手推理模型')

        self.llm_agent_executor = default_llm.agent_executor_type
        self.knowledge_retriever = {
            'max_content': default_llm.knowledge_max_content,
            'sort_by_source_and_index': default_llm.knowledge_sort_index
        }

        # 初始化llm
        self.llm = LLMService.get_bisheng_llm(model_id=default_llm.model_id,
                                              temperature=self.assistant.temperature,
                                              streaming=default_llm.streaming)

    async def init_auto_update_llm(self):
        """ 初始化自动优化prompt等信息的llm实例 """
        assistant_llm = LLMService.get_assistant_llm()
        if not assistant_llm.auto_llm:
            raise Exception('未配置助手画像自动优化模型')

        self.llm = LLMService.get_bisheng_llm(model_id=assistant_llm.auto_llm.model_id,
                                              temperature=self.assistant.temperature,
                                              streaming=assistant_llm.auto_llm.streaming)

    @staticmethod
    def parse_tool_params(tool: GptsTools) -> Dict:
        """
        解析预置工具的初始化参数
        """
        # 特殊处理下bisheng_code_interpreter的参数
        if tool.tool_key == 'bisheng_code_interpreter':
            return {'minio': settings.get_knowledge().get('minio', {})}
        if not tool.extra:
            return {}
        params = json.loads(tool.extra)

        return params

    @staticmethod
    def sync_init_preset_tools(tool_list: List[GptsTools],
                               llm: BaseLanguageModel = None,
                               callbacks: Callbacks = None):
        """
        初始化预置工具列表
        """
        tool_name_param = {
            tool.tool_key: AssistantAgent.parse_tool_params(tool)
            for tool in tool_list
        }
        tool_langchain = load_tools(tool_params=tool_name_param, llm=llm, callbacks=callbacks)
        return tool_langchain

    async def init_preset_tools(self, tool_list: List[GptsTools], callbacks: Callbacks = None):
        """
        初始化预置工具列表
        """
        tool_name_param = {
            tool.tool_key: AssistantAgent.parse_tool_params(tool)
            for tool in tool_list
        }
        tool_langchain = load_tools(tool_params=tool_name_param, llm=self.llm, callbacks=callbacks)
        return tool_langchain

    @staticmethod
    def parse_personal_params(tool: GptsTools, all_tool_type: Dict[int, GptsToolsType]) -> Dict:
        """
        解析自定义工具的初始化参数
        """
        tool_type_info = all_tool_type.get(tool.type)
        if not tool_type_info:
            raise Exception(f'获取工具类型失败，tool_type_id: {tool.type}')
        return OpenApiSchema.parse_openapi_tool_params(tool.name, tool.desc, tool.extra,
                                                       tool_type_info.server_host,
                                                       tool_type_info.auth_method,
                                                       tool_type_info.auth_type,
                                                       tool_type_info.api_key)

    @staticmethod
    def sync_init_personal_tools(tool_list: List[GptsTools], callbacks: Callbacks = None):
        """
        初始化自定义工具列表
        """
        tool_type_ids = [one.type for one in tool_list]
        all_tool_type = GptsToolsDao.get_all_tool_type(tool_type_ids)
        all_tool_type = {one.id: one for one in all_tool_type}
        tool_langchain = []
        for one in tool_list:
            tool_params = AssistantAgent.parse_personal_params(one, all_tool_type)
            openapi_tool = OpenApiTools.get_api_tool(one.tool_key, **tool_params)
            openapi_tool.callbacks = callbacks
            tool_langchain.append(openapi_tool)
        return tool_langchain

    async def init_personal_tools(self, tool_list: List[GptsTools], callbacks: Callbacks = None):
        """
        初始化自定义工具列表
        """
        return asyncio.get_running_loop().run_in_executor(None, self.sync_init_personal_tools,
                                                          tool_list, callbacks)

    @staticmethod
    def sync_init_knowledge_tool(knowledge: Knowledge,
                                 llm: BaseLanguageModel,
                                 callbacks: Callbacks = None,
                                 knowledge_retriever: dict = None):
        """
        初始化知识库工具
        """
        embeddings = decide_embeddings(knowledge.model)
        vector_client = decide_vectorstores(knowledge.collection_name, 'Milvus', embeddings)
        if isinstance(vector_client, VectorStoreRetriever):
            vector_client = vector_client.vectorstore
        vector_client.partition_key = knowledge.id

        es_vector_client = decide_vectorstores(knowledge.index_name, 'ElasticKeywordsSearch',
                                               embeddings)
        tool_params = {
            'bisheng_rag': {
                'name': f'knowledge_{knowledge.id}',
                'description': f'{knowledge.name}:{knowledge.description}',
                'vector_store': vector_client,
                'keyword_store': es_vector_client,
                'llm': llm
            }
        }
        if knowledge_retriever:
            tool_params['bisheng_rag'].update(knowledge_retriever)
        tool = load_tools(tool_params=tool_params, llm=llm, callbacks=callbacks)
        return tool

    async def init_knowledge_tool(self, knowledge: Knowledge, callbacks: Callbacks = None):
        """
        初始化知识库工具
        """
        return self.sync_init_knowledge_tool(knowledge,
                                             self.llm,
                                             callbacks,
                                             self.knowledge_retriever)

    @staticmethod
    def init_tools_by_toolid(
            tool_ids: List[int],
            llm: BaseLanguageModel,
            callbacks: Callbacks = None,
    ):
        """通过id初始化tool"""
        tools_model: List[GptsTools] = GptsToolsDao.get_list_by_ids(tool_ids)
        preset_tools = []
        personal_tools = []
        tools: List[BaseTool] = []
        for one in tools_model:
            if one.is_preset:
                preset_tools.append(one)
            else:
                personal_tools.append(one)
        if preset_tools:
            tool_langchain = AssistantAgent.sync_init_preset_tools(preset_tools, llm, callbacks)
            logger.info('act=build_preset_tools size={} return_tools={}', len(preset_tools),
                        len(tool_langchain))
            tools += tool_langchain
        if personal_tools:
            tool_langchain = AssistantAgent.sync_init_personal_tools(personal_tools, callbacks)
            logger.info('act=build_personal_tools size={} return_tools={}', len(personal_tools),
                        len(tool_langchain))
            tools += tool_langchain
        return tools

    async def init_tools(self, callbacks: Callbacks = None):
        """通过名称获取tool 列表
           tools_name_param:: {name: params}
        """
        links: List[AssistantLink] = AssistantLinkDao.get_assistant_link(
            assistant_id=self.assistant.id)
        # tool
        tools: List[BaseTool] = []
        tool_ids = []
        flow_links = []
        for link in links:
            if link.tool_id:
                tool_ids.append(link.tool_id)
            else:
                flow_links.append(link)
        if tool_ids:
            tools = self.init_tools_by_toolid(tool_ids, self.llm, callbacks)

        # flow + knowledge
        flow_data = FlowDao.get_flow_by_ids([link.flow_id for link in flow_links if link.flow_id])
        knowledge_data = KnowledgeDao.get_list_by_ids(
            [link.knowledge_id for link in flow_links if link.knowledge_id])
        knowledge_data = {knowledge.id: knowledge for knowledge in knowledge_data}
        flow_id2data = {flow.id: flow for flow in flow_data}

        for link in flow_links:
            knowledge_id = link.knowledge_id
            if knowledge_id:
                knowledge_tool = await self.init_knowledge_tool(knowledge_data[knowledge_id],
                                                                callbacks)
                tools.extend(knowledge_tool)
            else:
                tmp_flow_id = UUID(link.flow_id).hex
                one_flow_data = flow_id2data.get(UUID(link.flow_id))
                tool_name = f'flow_{link.flow_id}'
                if not one_flow_data:
                    logger.warning('act=init_tools not find flow_id: {}', link.flow_id)
                    continue
                if one_flow_data.status != FlowStatus.ONLINE.value:
                    self.offline_flows.append(tool_name)
                    logger.warning('act=init_tools not online flow_id: {}', link.flow_id)
                    continue
                flow_graph_data = one_flow_data.data
                tool_description = f'{one_flow_data.name}:{one_flow_data.description}'

                try:
                    artifacts = {}
                    graph = await build_flow_no_yield(graph_data=flow_graph_data,
                                                      artifacts=artifacts,
                                                      process_file=True,
                                                      flow_id=tmp_flow_id,
                                                      chat_id=self.assistant.id.hex)
                    built_object = await graph.abuild()
                    logger.info('act=init_flow_tool build_end')
                    flow_tool = Tool(name=tool_name,
                                     func=built_object,
                                     coroutine=built_object.acall,
                                     description=tool_description,
                                     args_schema=InputRequest,
                                     callbacks=callbacks)
                    tools.append(flow_tool)
                except Exception as exc:
                    logger.error(f'Error processing {tmp_flow_id} tweaks: {exc}')
                    raise Exception(f'Flow Build Error: {exc}')
        self.tools = tools

    async def init_agent(self):
        """
        初始化智能体的agent
        """
        # 引入agent执行参数
        agent_executor_type = self.llm_agent_executor
        self.current_agent_executor = agent_executor_type
        # 做转换
        agent_executor_type = self.agent_executor_dict.get(agent_executor_type,
                                                           agent_executor_type)

        prompt = self.assistant.prompt
        if getattr(self.llm, 'model_name', '').startswith('command-r'):
            prompt = self.ASSISTANT_PROMPT_COHERE.format(preamble=prompt)

        # 初始化agent
        self.agent = ConfigurableAssistant(agent_executor_type=agent_executor_type,
                                           tools=self.tools,
                                           llm=self.llm,
                                           assistant_message=prompt)

    async def optimize_assistant_prompt(self):
        """ 自动优化生成prompt """
        chain = ({
                     'assistant_name': lambda x: x['assistant_name'],
                     'assistant_description': lambda x: x['assistant_description'],
                 }
                 | ASSISTANT_PROMPT_OPT
                 | self.llm)
        async for one in chain.astream({
            'assistant_name': self.assistant.name,
            'assistant_description': self.assistant.prompt,
        }):
            yield one

    def sync_optimize_assistant_prompt(self):
        return optimize_assistant_prompt(self.llm, self.assistant.name, self.assistant.desc)

    def generate_guide(self, prompt: str):
        """ 生成开场对话和开场问题 """
        return generate_opening_dialog(self.llm, prompt)

    def generate_description(self, prompt: str):
        """ 生成描述对话 """
        return generate_breif_description(self.llm, prompt)

    def choose_tools(self, tool_list: List[Dict[str, str]], prompt: str) -> List[str]:
        """
         选择工具
         tool_list: [{name: xxx, description: xxx}]
        """
        tool_list = [
            ToolInfo(tool_name=one['name'], tool_description=one['description'])
            for one in tool_list
        ]
        tool_selector = ToolSelector(llm=self.llm, tools=tool_list)
        return tool_selector.select(self.assistant.name, prompt)

    async def fake_callback(self, callback: Callbacks):
        if not callback:
            return
        # 假回调，将已下线的技能回调给前端
        for one in self.offline_flows:
            run_id = uuid.uuid4()
            await callback[0].on_tool_start({
                'name': one,
            },
                input_str='flow is offline',
                run_id=run_id)
            await callback[0].on_tool_end(output='flow is offline', name=one, run_id=run_id)

    async def record_chat_history(self, message: List[Any]):
        # 记录助手的聊天历史
        if not os.getenv('BISHENG_RECORD_HISTORY'):
            return
        try:
            os.makedirs('/app/data/history', exist_ok=True)
            with open(f'/app/data/history/{self.assistant.id}_{time.time()}.json',
                      'w',
                      encoding='utf-8') as f:
                json.dump(
                    {
                        'system': self.assistant.prompt,
                        'message': message,
                        'tools': [format_tool_to_openai_tool(t) for t in self.tools]
                    },
                    f,
                    ensure_ascii=False)
        except Exception as e:
            logger.error(f'record assistant history error: {str(e)}')

    async def trim_messages(self, messages: List[Any]) -> List[Any]:
        # 获取encoding
        enc = self.cl100k_base()

        def get_finally_message(new_messages: List[Any]) -> List[Any]:
            # 修剪到只有一条记录则不再处理
            if len(new_messages) == 1:
                return new_messages
            total_count = 0
            for one in new_messages:
                if isinstance(one, HumanMessage):
                    total_count += len(enc.encode(one.content))
                elif isinstance(one, AIMessage):
                    total_count += len(enc.encode(one.content))
                    if 'tool_calls' in one.additional_kwargs:
                        total_count += len(
                            enc.encode(json.dumps(one.additional_kwargs['tool_calls'], ensure_ascii=False))
                        )
                else:
                    total_count += len(enc.encode(str(one.content)))
            if total_count > self.assistant.max_token:
                return get_finally_message(new_messages[1:])
            return new_messages

        return get_finally_message(messages)

    async def arun(self, query: str, chat_history: List = None, callback: Callbacks = None):
        await self.fake_callback(callback)

        if chat_history:
            chat_history.append(HumanMessage(content=query))
            inputs = chat_history
        else:
            inputs = [HumanMessage(content=query)]

        async for one in self.agent.astream(inputs, config=RunnableConfig(callbacks=callback)):
            yield one

    async def run(self, query: str, chat_history: List = None, callback: Callbacks = None) -> List[BaseMessage]:
        """
        运行智能体对话
        """
        await self.fake_callback(callback)

        if chat_history:
            chat_history.append(HumanMessage(content=query))
            inputs = chat_history
        else:
            inputs = [HumanMessage(content=query)]

        # trim message
        inputs = await self.trim_messages(inputs)

        if self.current_agent_executor == 'ReAct':
            result = await self.react_run(inputs, callback)
        else:
            result = await self.agent.ainvoke(inputs, config=RunnableConfig(callbacks=callback))

        # 记录聊天历史
        await self.record_chat_history([one.to_json() for one in result])

        return result

    async def react_run(self, inputs: List, callback: Callbacks = None):
        """ react 模式的输入和执行 """
        result = await self.agent.ainvoke(
            {
                'input': inputs[-1].content,
                'chat_history': inputs[:-1],
            },
            config=RunnableConfig(callbacks=callback))
        logger.debug(f'react_run result: {result}')
        output = result['agent_outcome'].return_values['output']
        if isinstance(output, dict):
            output = list(output.values())[0]
        for one in result['intermediate_steps']:
            inputs.append(one[0])
        inputs.append(AIMessage(content=output))
        return inputs<|MERGE_RESOLUTION|>--- conflicted
+++ resolved
@@ -7,26 +7,6 @@
 from typing import Any, Dict, List
 from uuid import UUID
 
-<<<<<<< HEAD
-=======
-from langchain_core.callbacks import Callbacks
-from langchain_core.language_models import BaseLanguageModel
-from langchain_core.messages import AIMessage, HumanMessage, BaseMessage
-from langchain_core.runnables import RunnableConfig
-from langchain_core.tools import BaseTool, Tool
-from langchain_core.utils.function_calling import format_tool_to_openai_tool
-from langchain_core.vectorstores import VectorStoreRetriever
-from loguru import logger
-
-from bisheng_langchain.gpts.tools.api_tools.openapi import OpenApiTools
-from bisheng_langchain.gpts.assistant import ConfigurableAssistant
-from bisheng_langchain.gpts.auto_optimization import (generate_breif_description,
-                                                      generate_opening_dialog,
-                                                      optimize_assistant_prompt)
-from bisheng_langchain.gpts.auto_tool_selected import ToolInfo, ToolSelector
-from bisheng_langchain.gpts.load_tools import load_tools
-from bisheng_langchain.gpts.prompts import ASSISTANT_PROMPT_OPT
->>>>>>> cef05915
 from bisheng.api.services.assistant_base import AssistantUtils
 from bisheng.api.services.knowledge_imp import decide_vectorstores
 from bisheng.api.services.llm import LLMService
@@ -500,13 +480,11 @@
 
     async def react_run(self, inputs: List, callback: Callbacks = None):
         """ react 模式的输入和执行 """
-        result = await self.agent.ainvoke(
-            {
-                'input': inputs[-1].content,
-                'chat_history': inputs[:-1],
-            },
-            config=RunnableConfig(callbacks=callback))
-        logger.debug(f'react_run result: {result}')
+        result = await self.agent.ainvoke({
+            'input': inputs[-1].content,
+            'chat_history': inputs[:-1],
+        }, config=RunnableConfig(callbacks=callback))
+        logger.debug(f"react_run result: {result}")
         output = result['agent_outcome'].return_values['output']
         if isinstance(output, dict):
             output = list(output.values())[0]
