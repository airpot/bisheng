--- conflicted
+++ resolved
@@ -1,5 +1,5 @@
 from bisheng.api.v1.schemas import StreamData
-from bisheng.database.base import get_session
+from bisheng.database.base import get_session, session_getter
 from bisheng.database.models.role_access import AccessType, RoleAccess
 from bisheng.database.models.variable_value import Variable
 from bisheng.graph.graph.base import Graph
@@ -46,7 +46,8 @@
             input_keys_response['input_keys'][key] = value
     # If the object has memory, that memory will have a memory_variables attribute
     # memory variables should be removed from the input keys
-    if hasattr(langchain_object, 'memory') and hasattr(langchain_object.memory, 'memory_variables'):
+    if hasattr(langchain_object, 'memory') and hasattr(langchain_object.memory,
+                                                       'memory_variables'):
         # Remove memory variables from input keys
         input_keys_response['input_keys'] = {
             key: value
@@ -239,54 +240,13 @@
         elif node.vertex_type in {'VariableNode'}:
             variable_ids.append(node.id)
 
-    with next(get_session()) as session:
+    with session_getter() as session:
         db_variables = session.exec(select(Variable).where(Variable.flow_id == flow_id)).all()
 
-<<<<<<< HEAD
-    old_file_ids = {
-        variable.node_id: variable
-        for variable in db_variables if variable.value_type == 3
-    }
-    update = []
-    delete_node_ids = []
-    try:
-        for index, id in enumerate(node_id):
-            if id in old_file_ids:
-                if file_name[index] != old_file_ids.get(id).variable_name:
-                    old_file_ids.get(id).variable_name = file_name[index]
-                    update.append(old_file_ids.get(id))
-                old_file_ids.pop(id)
-            else:
-                # file type
-                db_new_var = Variable(flow_id=flow_id,
-                                      node_id=id,
-                                      variable_name=file_name[index],
-                                      value_type=3)
-                update.append(db_new_var)
-        # delete variable which not delete by edit
-        old_variable_ids = {
-            variable.node_id
-            for variable in db_variables if variable.value_type != 3
+        old_file_ids = {
+            variable.node_id: variable
+            for variable in db_variables if variable.value_type == 3
         }
-
-        if old_file_ids:
-            delete_node_ids.extend(list(old_file_ids.keys()))
-
-        delete_node_ids.extend(old_variable_ids.difference(set(variable_ids)))
-
-        if update:
-            [session.add(var) for var in update]
-        if delete_node_ids:
-            session.exec(delete(Variable).where(Variable.node_id.in_(delete_node_ids)))
-        session.commit()
-        return True
-    except Exception as e:
-        logger.exception(e)
-        session.rollback()
-        return False
-=======
-        old_file_ids = {variable.node_id: variable
-                        for variable in db_variables if variable.value_type == 3}
         update = []
         delete_node_ids = []
         try:
@@ -298,12 +258,16 @@
                     old_file_ids.pop(id)
                 else:
                     # file type
-                    db_new_var = Variable(flow_id=flow_id, node_id=id,
-                                          variable_name=file_name[index], value_type=3)
+                    db_new_var = Variable(flow_id=flow_id,
+                                          node_id=id,
+                                          variable_name=file_name[index],
+                                          value_type=3)
                     update.append(db_new_var)
             # delete variable which not delete by edit
-            old_variable_ids = {variable.node_id
-                                for variable in db_variables if variable.value_type != 3}
+            old_variable_ids = {
+                variable.node_id
+                for variable in db_variables if variable.value_type != 3
+            }
 
             if old_file_ids:
                 delete_node_ids.extend(list(old_file_ids.keys()))
@@ -319,5 +283,4 @@
         except Exception as e:
             logger.exception(e)
             session.rollback()
-            return False
->>>>>>> a04f2739
+            return False