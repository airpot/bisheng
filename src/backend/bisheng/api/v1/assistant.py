--- conflicted
+++ resolved
@@ -6,10 +6,7 @@
 import yaml
 from bisheng_langchain.gpts.tools.api_tools.openapi import OpenApiTools
 
-<<<<<<< HEAD
-=======
 from bisheng.api.JWT import get_login_user
->>>>>>> dfe7e3d7
 from bisheng.api.services.assistant import AssistantService
 from bisheng.api.services.openapi import OpenApiSchema
 from bisheng.api.services.user_service import UserPayload
@@ -22,11 +19,7 @@
 from bisheng.database.models.assistant import Assistant
 from bisheng.database.models.gpts_tools import GptsToolsTypeRead, GptsTools
 from bisheng.utils.logger import logger
-<<<<<<< HEAD
-from fastapi import APIRouter, Body, Depends, HTTPException, Query, WebSocket, WebSocketException, UploadFile, File
-=======
 from fastapi import APIRouter, Body, Depends, HTTPException, Query, WebSocket, WebSocketException, Request
->>>>>>> dfe7e3d7
 from fastapi import status as http_status
 from fastapi.responses import StreamingResponse
 from fastapi_jwt_auth import AuthJWT
@@ -188,11 +181,7 @@
 
 
 @router.get('/tool_list', response_model=UnifiedResponseModel)
-<<<<<<< HEAD
-def get_tool_list(*, is_preset: Optional[bool] = None, Authorize: AuthJWT = Depends()):
-=======
 def get_tool_list(*, is_preset: Optional[bool] = None, login_user: UserPayload = Depends(get_login_user)):
->>>>>>> dfe7e3d7
     """查询所有可见的tool 列表"""
     return resp_200(AssistantService.get_gpts_tools(login_user, is_preset))
 
@@ -267,82 +256,6 @@
     """ 更新自定义tool """
     Authorize.jwt_required()
     current_user = json.loads(Authorize.get_jwt_subject())
-<<<<<<< HEAD
-    return resp_200(AssistantService.get_gpts_tools(current_user.get('user_id'), is_preset))
-
-
-@router.post('/tool_schema', response_model=UnifiedResponseModel)
-async def get_tool_schema(*,
-                          download_url: Optional[str] = Body(default=None,
-                                                             description='下载url不为空的话优先用下载url'),
-                          file_content: Optional[str] = Body(default=None, description='上传的文件'),
-                          Authorize: AuthJWT = Depends()):
-    """ 下载或者解析openapi schema的内容 转为助手自定义工具的格式 """
-    if download_url:
-        try:
-            file_content = await get_url_content(download_url)
-        except Exception as e:
-            logger.exception(f'file {download_url} download error')
-            return resp_500(message="url文件下载失败：" + str(e))
-
-    if not file_content:
-        return resp_500(message="schema内容不能为空")
-    # 根据文件内容是否以`{`开头判断用什么解析方式
-    try:
-        if file_content.startswith("{"):
-            res = json.loads(file_content)
-        else:
-            res = yaml.safe_load(file_content)
-    except Exception as e:
-        logger.exception(f'openapi schema parse error')
-        return resp_500(message=f"openapi schema解析报错，请检查内容是否符合json或者yaml格式: {str(e)}")
-
-    # 解析openapi schema转为助手工具的格式
-    try:
-        schema = OpenApiSchema(res)
-        schema.parse_server()
-        if not schema.default_server.startswith(("http", "https")):
-            return resp_500(message=f"server中的url必须以http或者https开头: {schema.default_server}")
-        tool_type = GptsToolsTypeRead(name=schema.title, description=schema.description,
-                                      is_preset=0, is_delete=0, server_host=schema.default_server,
-                                      openapi_schema=file_content, children=[])
-        # 解析获取所有的api
-        schema.parse_paths()
-        for one in schema.apis:
-            tool_type.children.append(GptsTools(
-                name=one['operationId'],
-                desc=one['description'],
-                tool_key=hashlib.md5(one['operationId'].encode("utf-8")).hexdigest(),
-                is_preset=0,
-                is_delete=0,
-                api_params=one["parameters"],
-                extra=json.dumps(one, ensure_ascii=False),
-            ))
-        return resp_200(data=tool_type)
-    except Exception as e:
-        logger.exception(f'openapi schema parse error')
-        return resp_500(message="openapi schema解析失败：" + str(e))
-
-
-@router.post('/tool_list', response_model=UnifiedResponseModel[GptsToolsTypeRead])
-def add_tool_type(*, req: Dict = Body(default={}, description="openapi解析后的工具对象"),
-                  Authorize: AuthJWT = Depends()):
-    """ 新增自定义tool """
-    Authorize.jwt_required()
-    current_user = json.loads(Authorize.get_jwt_subject())
-    user = UserPayload(**current_user)
-    req = GptsToolsTypeRead(**req)
-    return AssistantService.add_gpts_tools(user, req)
-
-
-@router.put('/tool_list', response_model=UnifiedResponseModel[GptsToolsTypeRead])
-def update_tool_type(*, req: Dict = Body(default={}, description="通过openapi 解析后的内容，包含类别的唯一ID"),
-                     Authorize: AuthJWT = Depends()):
-    """ 更新自定义tool """
-    Authorize.jwt_required()
-    current_user = json.loads(Authorize.get_jwt_subject())
-=======
->>>>>>> dfe7e3d7
     user = UserPayload(**current_user)
     req = GptsToolsTypeRead(**req)
     return AssistantService.update_gpts_tools(user, req)
