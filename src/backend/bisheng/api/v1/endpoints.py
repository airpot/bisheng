import copy
import json
from typing import Annotated, Optional, Union, List, Any
from uuid import UUID

import yaml
<<<<<<< HEAD
from fastapi import APIRouter, Body, Depends, HTTPException, UploadFile, Request, Query, Path
from sqlmodel import select

from bisheng import settings, __version__
=======
from bisheng import __version__, settings
from bisheng.api.services.knowledge_imp import filetype_load_map
>>>>>>> 4fdc1807
from bisheng.api.services.user_service import UserPayload, get_admin_user, get_login_user
from bisheng.api.utils import get_request_ip
from bisheng.api.v1.schemas import (ProcessResponse, UnifiedResponseModel, UploadFileResponse,
                                    resp_200)
from bisheng.cache.redis import redis_client
from bisheng.cache.utils import save_uploaded_file, upload_file_to_minio
from bisheng.chat.utils import judge_source, process_source_document
from bisheng.database.base import generate_uuid, session_getter
from bisheng.database.models.config import Config, ConfigDao, ConfigKeyEnum
from bisheng.database.models.flow import Flow
from bisheng.database.models.message import ChatMessage
from bisheng.interface.types import get_all_types_dict
from bisheng.processing.process import process_graph_cached, process_tweaks
from bisheng.services.deps import get_session_service, get_task_service
from bisheng.services.task.service import TaskService
from bisheng.utils.logger import logger
from bisheng.utils.minio_client import MinioClient, bucket
from fastapi import APIRouter, Body, Depends, HTTPException, Request, UploadFile
from sqlmodel import select

try:
    from bisheng.worker import process_graph_cached_task
except ImportError:

    def process_graph_cached_task(*args, **kwargs):
        raise NotImplementedError('Celery is not installed')


# build router
router = APIRouter(tags=['Base'])


@router.get('/all')
def get_all():
    """获取所有参数"""
    return resp_200(get_all_types_dict())


@router.get('/env')
def get_env():
    """获取环境变量参数"""
    uns_support = [
        'png', 'jpg', 'jpeg', 'bmp', 'doc', 'docx', 'ppt', 'pptx', 'xls', 'xlsx', 'txt', 'md',
        'html', 'pdf'
    ]
    env = {}
    if isinstance(settings.settings.environment, str):
        env['env'] = settings.settings.environment
    else:
        env = copy.deepcopy(settings.settings.environment)
    if settings.settings.get_knowledge().get('unstructured_api_url'):
        if not env.get('uns_support'):
            env['uns_support'] = uns_support
    else:
        env['uns_support'] = list(filetype_load_map.keys())
    if settings.settings.get_from_db('office_url'):
        env['office_url'] = settings.settings.get_from_db('office_url')
    # add tips from settings
    env['dialog_tips'] = settings.settings.get_from_db('dialog_tips')
    # add env dict from settings
    env.update(settings.settings.get_from_db('env') or {})
    env['pro'] = settings.settings.get_system_login_method().bisheng_pro
    env['version'] = __version__
    return resp_200(env)


@router.get('/config')
def get_config(admin_user: UserPayload = Depends(get_admin_user)):
    with session_getter() as session:
        config = session.exec(select(Config).where(Config.key == 'initdb_config')).first()
    if config:
        config_str = config.value
    else:
        config_str = ''
    return resp_200(config_str)


@router.post('/config/save')
def save_config(data: dict, admin_user: UserPayload = Depends(get_admin_user)):
    if not data.get('data', '').strip():
        raise HTTPException(status_code=500, detail='配置不能为空')
    try:
        # 校验是否符合yaml格式
        _ = yaml.safe_load(data.get('data'))
        with session_getter() as session:
            config = session.exec(select(Config).where(Config.key == 'initdb_config')).first()
            config.value = data.get('data')
            session.add(config)
            session.commit()
        redis_client.delete('config:initdb_config')
    except Exception as e:
        raise HTTPException(status_code=500, detail=f'格式不正确, {str(e)}')

    return resp_200('保存成功')


@router.get('/web/config')
async def get_web_config():
    """ 获取一些前端所需要的配置项，内容由前端决定 """
    web_conf = ConfigDao.get_config(ConfigKeyEnum.WEB_CONFIG)
    if not web_conf:
        return resp_200(data='')
    return resp_200(data={'value': web_conf.value})


@router.post('/web/config')
async def update_web_config(request: Request,
                            admin_user: UserPayload = Depends(get_admin_user),
                            value: str = Body(embed=True)):
    """ 更新一些前端所需要的配置项，内容由前端决定 """
    logger.info(
        f'update_web_config user_name={admin_user.user_name}, ip={get_request_ip(request)}')
    web_conf = ConfigDao.get_config(ConfigKeyEnum.WEB_CONFIG)
    if not web_conf:
        web_conf = Config(key=ConfigKeyEnum.WEB_CONFIG.value, value=value)
    else:
        web_conf.value = value
    ConfigDao.insert_config(web_conf)
    return resp_200(data={'value': web_conf.value})


@router.post('/process/{flow_id}')
async def process_flow_old(
    flow_id: UUID,
    inputs: Optional[dict] = None,
    tweaks: Optional[dict] = None,
    history_count: Annotated[int, Body(embed=True)] = 10,
    clear_cache: Annotated[bool, Body(embed=True)] = False,  # noqa: F821
    session_id: Annotated[Union[None, str], Body(embed=True)] = None,  # noqa: F821
    task_service: 'TaskService' = Depends(get_task_service),
    sync: Annotated[bool, Body(embed=True)] = True,
):
    return await process_flow(flow_id, inputs, tweaks, history_count, clear_cache, session_id,
                              task_service, sync)


# For backwards compatibility we will keep the old endpoint
# @router.post('/predict/{flow_id}', response_model=UnifiedResponseModel[ProcessResponse])
@router.post('/process', response_model=UnifiedResponseModel[ProcessResponse])
async def process_flow(
    flow_id: Annotated[UUID, Body(embed=True)],
    inputs: Optional[dict] = None,
    tweaks: Optional[dict] = None,
    history_count: Annotated[int, Body(embed=True)] = 10,
    clear_cache: Annotated[bool, Body(embed=True)] = False,  # noqa: F821
    session_id: Annotated[Union[None, str], Body(embed=True)] = None,  # noqa: F821
    task_service: 'TaskService' = Depends(get_task_service),
    sync: Annotated[bool, Body(embed=True)] = True,  # noqa: F821
    sse: Annotated[bool, Body(embed=True)] = False,
):
    """
    Endpoint to process an input with a given flow_id.
    """
    if inputs and isinstance(inputs, dict) and 'id' in inputs:
        inputs.pop('id')

    logger.info(
        f'act=api_call sessionid={session_id} flow_id={flow_id} inputs={inputs} tweaks={tweaks}')
    flow_id = flow_id.hex

    try:
        with session_getter() as session:
            flow = session.get(Flow, flow_id)
        if flow is None:
            raise ValueError(f'Flow {flow_id} not found')
        if flow.data is None:
            raise ValueError(f'Flow {flow_id} has no data')

        graph_data = flow.data
        if tweaks:
            try:
                graph_data = process_tweaks(graph_data, tweaks)
            except Exception as exc:
                logger.error(f'Error processing tweaks: {exc}')

        # process
        if sync:
            result = await process_graph_cached(graph_data,
                                                inputs,
                                                clear_cache,
                                                session_id,
                                                history_count=history_count,
                                                flow_id=flow_id)
            if isinstance(result, dict) and 'result' in result:
                task_result = result['result']
                session_id = result['session_id']
            elif hasattr(result, 'result') and hasattr(result, 'session_id'):
                task_result = result.result
                session_id = result.session_id
        else:
            logger.warning('This is an experimental feature and may not work as expected.'
                           'Please report any issues to our GitHub repository.')
            if session_id is None:
                # Generate a session ID
                session_id = get_session_service().generate_key(session_id=session_id,
                                                                data_graph=graph_data)
            task_id, task = await task_service.launch_task(
                process_graph_cached_task if task_service.use_celery else process_graph_cached,
                graph_data,
                inputs,
                clear_cache,
                session_id,
                history_count=history_count,
                flow_id=flow_id)
            if task.status == 'SUCCESS':
                task_result = task.result
                if hasattr(task_result, 'result'):
                    task_result = task_result.result
            else:
                logger.error(f'task_id={task_id} exception task result={task}')

        if isinstance(task_result, str):
            task_result = {'answer': task_result}
        # 判断溯源
        source_documents = task_result.pop('source_documents', '')
        answer = list(task_result.values())[0]
        extra = {}
        source, result = await judge_source(answer, source_documents, session_id, extra)

        try:
            question = ChatMessage(user_id=0,
                                   is_bot=False,
                                   type='end',
                                   chat_id=session_id,
                                   category='question',
                                   flow_id=flow_id,
                                   message=json.dumps(inputs))
            message = ChatMessage(user_id=0,
                                  is_bot=True,
                                  chat_id=session_id,
                                  flow_id=flow_id,
                                  type='end',
                                  category='answer',
                                  message=answer,
                                  source=source)
            with session_getter() as session:
                session.add_all([question, message])
                session.commit()
                session.refresh(message)

            extra.update({'source': source, 'message_id': message.id})

            if source == 1:
                await process_source_document(source_documents, session_id, message.id, answer)
                extra.update({
                    'source_url':
                    'resouce/{chat_id}/{msg_id}'.format(chat_id=session_id, msg_id=message.id)
                })
            elif source == 4:
                # QA
                extra_qa = json.loads(answer.metadata.get('extra'))
                extra_qa.pop('answer', None)
                extra.update({'doc': [extra_qa]})
            task_result.update(extra)
            task_result.update({'answer': result})
        except Exception as e:
            logger.error(e)

        return resp_200(
            ProcessResponse(
                result=task_result,
                # task=task_response,
                session_id=session_id,
                backend=task_service.backend_name,
            ))

    except Exception as e:
        # Log stack trace
        logger.exception(e)
        raise HTTPException(status_code=500, detail=str(e)) from e


def _upload_file(file: UploadFile, object_name_prefix: str, file_supports: List[str] = None, bucket_name: str = None) \
        -> UploadFileResponse:
    if file.size == 0:
        raise HTTPException(status_code=500, detail='上传文件不能为空')
    file_ext = file.filename.split('.')[-1].lower()
    if file_supports and file_ext not in file_supports:
        raise HTTPException(status_code=500, detail='仅支持 JPEG 和 PNG 格式的图片')
    try:
        object_name = f'{object_name_prefix}/{generate_uuid()}.png'
        file_path = upload_file_to_minio(file, object_name=object_name, bucket_name=bucket_name)
        if not isinstance(file_path, str):
            file_path = str(file_path)
<<<<<<< HEAD
        return UploadFileResponse(
            file_path=MinioClient.clear_minio_share_host(file_path),  # minio可访问的链接
            relative_path=object_name,  # minio中的object_name
        )
=======
        return resp_200(
            UploadFileResponse(
                file_path=MinioClient.clear_minio_share_host(file_path),  # minio可访问的链接
                relative_path=file_name,  # minio中的object_name
            ))
>>>>>>> 4fdc1807
    except Exception as exc:
        logger.exception(f'Error saving file: {str(exc)}')
        raise HTTPException(status_code=500, detail=str(exc)) from exc


@router.post('/upload/icon')
async def upload_icon(request: Request,
                      login_user: UserPayload = Depends(get_login_user),
                      file: UploadFile = None):
    resp = _upload_file(file, object_name_prefix="icon", file_supports=['jpeg', 'jpg', 'png'], bucket_name=bucket)
    return resp_200(data=resp)


@router.post('/upload/workflow/{workflow_id}')
async def upload_icon(request: Request,
                      login_user: UserPayload = Depends(get_login_user),
                      file: UploadFile = None,
                      workflow_id: str = Path(..., description="workflow id")):
    resp = _upload_file(file, object_name_prefix=f"workflow/{workflow_id}", bucket_name=bucket)
    return resp_200(data=resp)


@router.post('/upload/{flow_id}',
             response_model=UnifiedResponseModel[UploadFileResponse],
             status_code=201)
async def create_upload_file(file: UploadFile, flow_id: str):
    # Cache file
    try:
        file_path = save_uploaded_file(file.file, folder_name=flow_id, file_name=file.filename)
        if not isinstance(file_path, str):
            file_path = str(file_path)
        return resp_200(UploadFileResponse(
            flowId=flow_id,
            file_path=file_path,
        ))
    except Exception as exc:
        logger.error(f'Error saving file: {exc}')
        raise HTTPException(status_code=500, detail=str(exc)) from exc


# get endpoint to return version of bisheng
@router.get('/version')
def get_version():
    return resp_200({'version': __version__})<|MERGE_RESOLUTION|>--- conflicted
+++ resolved
@@ -1,18 +1,11 @@
 import copy
 import json
-from typing import Annotated, Optional, Union, List, Any
+from typing import Annotated, List, Optional, Union
 from uuid import UUID
 
 import yaml
-<<<<<<< HEAD
-from fastapi import APIRouter, Body, Depends, HTTPException, UploadFile, Request, Query, Path
-from sqlmodel import select
-
-from bisheng import settings, __version__
-=======
 from bisheng import __version__, settings
 from bisheng.api.services.knowledge_imp import filetype_load_map
->>>>>>> 4fdc1807
 from bisheng.api.services.user_service import UserPayload, get_admin_user, get_login_user
 from bisheng.api.utils import get_request_ip
 from bisheng.api.v1.schemas import (ProcessResponse, UnifiedResponseModel, UploadFileResponse,
@@ -30,7 +23,7 @@
 from bisheng.services.task.service import TaskService
 from bisheng.utils.logger import logger
 from bisheng.utils.minio_client import MinioClient, bucket
-from fastapi import APIRouter, Body, Depends, HTTPException, Request, UploadFile
+from fastapi import APIRouter, Body, Depends, HTTPException, Path, Request, UploadFile
 from sqlmodel import select
 
 try:
@@ -297,18 +290,10 @@
         file_path = upload_file_to_minio(file, object_name=object_name, bucket_name=bucket_name)
         if not isinstance(file_path, str):
             file_path = str(file_path)
-<<<<<<< HEAD
         return UploadFileResponse(
             file_path=MinioClient.clear_minio_share_host(file_path),  # minio可访问的链接
             relative_path=object_name,  # minio中的object_name
         )
-=======
-        return resp_200(
-            UploadFileResponse(
-                file_path=MinioClient.clear_minio_share_host(file_path),  # minio可访问的链接
-                relative_path=file_name,  # minio中的object_name
-            ))
->>>>>>> 4fdc1807
     except Exception as exc:
         logger.exception(f'Error saving file: {str(exc)}')
         raise HTTPException(status_code=500, detail=str(exc)) from exc
@@ -318,16 +303,19 @@
 async def upload_icon(request: Request,
                       login_user: UserPayload = Depends(get_login_user),
                       file: UploadFile = None):
-    resp = _upload_file(file, object_name_prefix="icon", file_supports=['jpeg', 'jpg', 'png'], bucket_name=bucket)
+    resp = _upload_file(file,
+                        object_name_prefix='icon',
+                        file_supports=['jpeg', 'jpg', 'png'],
+                        bucket_name=bucket)
     return resp_200(data=resp)
 
 
 @router.post('/upload/workflow/{workflow_id}')
-async def upload_icon(request: Request,
-                      login_user: UserPayload = Depends(get_login_user),
-                      file: UploadFile = None,
-                      workflow_id: str = Path(..., description="workflow id")):
-    resp = _upload_file(file, object_name_prefix=f"workflow/{workflow_id}", bucket_name=bucket)
+async def upload_icon_workflow(request: Request,
+                               login_user: UserPayload = Depends(get_login_user),
+                               file: UploadFile = None,
+                               workflow_id: str = Path(..., description='workflow id')):
+    resp = _upload_file(file, object_name_prefix=f'workflow/{workflow_id}', bucket_name=bucket)
     return resp_200(data=resp)
 
 
