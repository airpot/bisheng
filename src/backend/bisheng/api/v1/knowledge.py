--- conflicted
+++ resolved
@@ -1,14 +1,10 @@
-<<<<<<< HEAD
 import urllib.parse
-=======
 import json
 import os
 import re
 import time
->>>>>>> a807490e
 from typing import List, Optional
 
-<<<<<<< HEAD
 from fastapi import APIRouter, BackgroundTasks, Depends, File, HTTPException, UploadFile, Request, Body, Query
 
 from bisheng.api.services.knowledge import KnowledgeService
@@ -20,7 +16,6 @@
 from bisheng.database.models.knowledge import KnowledgeCreate, KnowledgeRead, KnowledgeUpdate, KnowledgeDao
 from bisheng.database.models.knowledge_file import KnowledgeFile, KnowledgeFileDao
 from bisheng.utils.logger import logger
-=======
 from bisheng.api.errcode.base import UnAuthorizedError
 from bisheng.api.services import knowledge_imp
 from bisheng.api.services.audit_log import AuditLogService
@@ -51,7 +46,6 @@
 from pymilvus import Collection
 from sqlalchemy import delete, func, or_
 from sqlmodel import select
->>>>>>> a807490e
 
 # build router
 router = APIRouter(prefix='/knowledge', tags=['Knowledge'])
@@ -97,7 +91,6 @@
     res = KnowledgeService.update_preview_file_chunk(request, login_user, req_data)
     return resp_200(res)
 
-<<<<<<< HEAD
 
 @router.delete('/preview')
 async def delete_preview_file_chunk(*, request: Request, login_user: UserPayload = Depends(get_login_user),
@@ -114,114 +107,6 @@
     """ 上传文件到知识库内 """
     res = KnowledgeService.process_knowledge_file(request, login_user, background_tasks, req_data)
     return resp_200(res)
-=======
-@router.post('/process',
-             response_model=UnifiedResponseModel[List[KnowledgeFileRead]],
-             status_code=201)
-async def process_knowledge(*,
-                            request: Request,
-                            data: dict,
-                            background_tasks: BackgroundTasks,
-                            login_user: UserPayload = Depends(get_login_user)):
-    """上传文件到知识库.
-    使用flowchain来处理embeding的流程
-        """
-
-    knowledge_id = data.get('knowledge_id')
-    chunk_size = data.get('chunck_size')
-    file_path = data.get('file_path')
-    auto_p = data.get('auto')
-    separator = data.get('separator')
-    chunk_overlap = data.get('chunk_overlap')
-    callback_url = data.get('callback_url')
-
-    if auto_p:
-        separator = ['\n\n']
-        chunk_size = 1000
-        chunk_overlap = 100
-
-    knowledge = KnowledgeDao.query_by_id(knowledge_id)
-    if not login_user.access_check(knowledge.user_id, str(knowledge.id),
-                                   AccessType.KNOWLEDGE_WRITE):
-        return UnAuthorizedError.return_resp()
-
-    collection_name = knowledge.collection_name
-    files = []
-    file_paths = []
-    result = []
-
-    for path in file_path:
-        filepath, file_name = file_download(path)
-        md5_ = os.path.splitext(os.path.basename(filepath))[0].split('_')[0]
-        # 是否包含重复文件
-        content_repeat = KnowledgeFileDao.get_file_by_condition(md5_=md5_,
-                                                                knowledge_id=knowledge_id)
-        name_repeat = KnowledgeFileDao.get_file_by_condition(file_name=file_name,
-                                                             knowledge_id=knowledge_id)
-        if content_repeat or name_repeat:
-            db_file = content_repeat[0] if content_repeat else name_repeat[0]
-            old_name = db_file.file_name
-            file_type = file_name.rsplit('.', 1)[-1]
-            obj_name = f'tmp/{db_file.id}.{file_type}'
-            db_file.object_name = obj_name
-            db_file.remark = f'{file_name} 对应已存在文件 {old_name}'
-            with open(filepath, 'rb') as file:
-                MinioClient().upload_tmp(db_file.object_name, file.read())
-            db_file.status = 3
-        else:
-            status = 1
-            remark = ''
-            db_file = KnowledgeFile(knowledge_id=knowledge_id,
-                                    file_name=file_name,
-                                    status=status,
-                                    md5=md5_,
-                                    remark=remark,
-                                    user_id=login_user.user_id)
-            with session_getter() as session:
-                session.add(db_file)
-                session.commit()
-                session.refresh(db_file)
-            files.append(db_file.copy())
-            file_paths.append(filepath)
-
-        logger.info(f'col={collection_name} repeat={db_file} file_id={db_file.id}')
-        result.append(db_file.copy())
-
-    if files:
-        background_tasks.add_task(
-            addEmbedding,
-            collection_name=collection_name,
-            index_name=knowledge.index_name or knowledge.collection_name,
-            knowledge_id=knowledge_id,
-            model=knowledge.model,
-            chunk_size=chunk_size,
-            separator=separator,
-            chunk_overlap=chunk_overlap,
-            file_paths=file_paths,
-            knowledge_files=files,
-            callback=callback_url,
-        )
-
-    knowledge.update_time = db_file.create_time
-    with session_getter() as session:
-        session.add(knowledge)
-        session.commit()
-
-    upload_knowledge_file_hook(request, login_user, knowledge_id, files)
-    return resp_200(result)
-
-
-def upload_knowledge_file_hook(request: Request, login_user: UserPayload, knowledge_id: int,
-                               file_list: List[KnowledgeFile]):
-    logger.info(
-        f'act=upload_knowledge_file_hook user={login_user.user_name} knowledge_id={knowledge_id}')
-    # 记录审计日志
-    file_name = ''
-    for one in file_list:
-        file_name += '\n\n' + one.file_name
-    AuditLogService.upload_knowledge_file(login_user, get_request_ip(request), knowledge_id,
-                                          file_name)
->>>>>>> a807490e
 
 
 @router.post('/create', response_model=UnifiedResponseModel[KnowledgeRead], status_code=201)
@@ -230,56 +115,8 @@
                      login_user: UserPayload = Depends(get_login_user),
                      knowledge: KnowledgeCreate):
     """ 创建知识库. """
-<<<<<<< HEAD
     db_knowledge = KnowledgeService.create_knowledge(request, login_user, knowledge)
     return resp_200(db_knowledge)
-=======
-    user_id = login_user.user_id
-    knowledge.is_partition = knowledge.is_partition or settings.get_knowledge().get(
-        'vectorstores', {}).get('Milvus', {}).get('is_partition', True)
-    db_knowldge = Knowledge.model_validate(knowledge)
-    with session_getter() as session:
-        know = session.exec(
-            select(Knowledge).where(Knowledge.name == knowledge.name,
-                                    knowledge.user_id == user_id)).all()
-    if know:
-        raise HTTPException(status_code=500, detail='知识库名称重复')
-    if not db_knowldge.collection_name:
-        if knowledge.is_partition:
-            embedding = re.sub(r'[^\w]', '_', knowledge.model)
-            suffix_id = settings.get_knowledge().get('vectorstores').get('Milvus', {}).get(
-                'partition_suffix', 1)
-            db_knowldge.collection_name = f'partition_{embedding}_knowledge_{suffix_id}'
-        else:
-            # 默认collectionName
-            db_knowldge.collection_name = f'col_{int(time.time())}_{str(uuid4())[:8]}'
-    db_knowldge.index_name = f'col_{int(time.time())}_{str(uuid4())[:8]}'
-    db_knowldge.user_id = user_id
-    with session_getter() as session:
-        session.add(db_knowldge)
-        session.commit()
-        session.refresh(db_knowldge)
-    create_knowledge_hook(request, db_knowldge, login_user)
-    return resp_200(db_knowldge.copy())
-
-
-def create_knowledge_hook(request: Request, knowledge: Knowledge, login_user: UserPayload):
-    # 查询下用户所在的用户组
-    user_group = UserGroupDao.get_user_group(login_user.user_id)
-    if user_group:
-        # 批量将知识库资源插入到关联表里
-        batch_resource = []
-        for one in user_group:
-            batch_resource.append(
-                GroupResource(group_id=one.group_id,
-                              third_id=knowledge.id,
-                              type=ResourceTypeEnum.KNOWLEDGE.value))
-        GroupResourceDao.insert_group_batch(batch_resource)
-
-    # 记录审计日志
-    AuditLogService.create_knowledge(login_user, get_request_ip(request), knowledge.id)
-    return True
->>>>>>> a807490e
 
 
 @router.get('', status_code=200)
@@ -287,15 +124,8 @@
                   request: Request,
                   login_user: UserPayload = Depends(get_login_user),
                   name: str = None,
-<<<<<<< HEAD
                   page_size: Optional[int] = 10,
                   page_num: Optional[int] = 1):
-=======
-                  page_size: Optional[int],
-                  page_num: Optional[str],
-                  type: int = 0,
-                  login_user: UserPayload = Depends(get_login_user)):
->>>>>>> a807490e
     """ 读取所有知识库信息. """
     res, total = KnowledgeService.get_knowledge(request, login_user, name, page_num, page_size)
     return resp_200(data={
@@ -303,7 +133,6 @@
         'total': total
     })
 
-<<<<<<< HEAD
 
 @router.put('/', status_code=200)
 async def update_knowledge(*, request: Request, login_user: UserPayload = Depends(get_login_user),
@@ -321,57 +150,6 @@
 
     KnowledgeService.delete_knowledge(request, login_user, knowledge_id)
     return resp_200(message='删除成功')
-=======
-    try:
-        sql = select(Knowledge).where(Knowledge.type == type)
-        count_sql = select(func.count(Knowledge.id)).where(Knowledge.type == type)
-        if not login_user.is_admin():
-            with session_getter() as session:
-                role_third_id = session.exec(
-                    select(RoleAccess).where(RoleAccess.role_id.in_(login_user.user_role))).all()
-            if role_third_id:
-                third_ids = [
-                    acess.third_id for acess in role_third_id
-                    if acess.type == AccessType.KNOWLEDGE.value
-                ]
-                sql = sql.where(
-                    or_(Knowledge.user_id == login_user.user_id, Knowledge.id.in_(third_ids)))
-                count_sql = count_sql.where(
-                    or_(Knowledge.user_id == login_user.user_id, Knowledge.id.in_(third_ids)))
-            else:
-                sql = sql.where(Knowledge.user_id == login_user.user_id)
-                count_sql = count_sql.where(Knowledge.user_id == login_user.user_id)
-        if name:
-            name = name.strip()
-            sql = sql.where(Knowledge.name.like(f'%{name}%'))
-            count_sql = count_sql.where(Knowledge.name.like(f'%{name}%'))
-
-        sql = sql.order_by(Knowledge.update_time.desc())
-        # get total count
-        with session_getter() as session:
-            total_count = session.scalar(count_sql)
-
-        if page_num and page_size and page_num != 'undefined':
-            page_num = int(page_num)
-            sql = sql.offset((page_num - 1) * page_size).limit(page_size)
-
-        # get flow id
-        with session_getter() as session:
-            knowledges = session.exec(sql).all()
-        res = [jsonable_encoder(flow) for flow in knowledges]
-        if knowledges:
-            db_user_ids = {flow.user_id for flow in knowledges}
-            with session_getter() as session:
-                db_user = session.exec(select(User).where(User.user_id.in_(db_user_ids))).all()
-            userMap = {user.user_id: user.user_name for user in db_user}
-            for r in res:
-                r['user_name'] = userMap[r['user_id']]
-        return resp_200({'data': res, 'total': total_count})
-
-    except Exception as e:
-        logger.exception('get_knowledge error')
-        raise HTTPException(status_code=500, detail=str(e)) from e
->>>>>>> a807490e
 
 
 @router.get('/file_list/{knowledge_id}', status_code=200)
@@ -387,52 +165,10 @@
     data, total, flag = KnowledgeService.get_knowledge_files(request, login_user, knowledge_id, file_name, status,
                                                              page_num, page_size)
 
-<<<<<<< HEAD
     return resp_200({
         'data': data,
         'total': total,
         'writeable': flag,
-=======
-    # 查询当前知识库，是否有写入权限
-    with session_getter() as session:
-        db_knowledge: Knowledge = session.get(Knowledge, knowledge_id)
-    if not db_knowledge:
-        raise HTTPException(status_code=500, detail='当前知识库不可用，返回上级目录')
-    if not login_user.access_check(db_knowledge.user_id, str(knowledge_id), AccessType.KNOWLEDGE):
-        return UnAuthorizedError.return_resp()
-
-    if db_knowledge.type == KnowledgeTypeEnum.QA.value:
-        return HTTPException(status_code=500, detail='知识库为QA库')
-
-    # 查找上传的文件信息
-    count_sql = select(func.count(
-        KnowledgeFile.id)).where(KnowledgeFile.knowledge_id == knowledge_id)
-    list_sql = select(KnowledgeFile).where(KnowledgeFile.knowledge_id == knowledge_id)
-
-    if file_name:
-        file_name = file_name.strip()
-        count_sql = count_sql.where(KnowledgeFile.file_name.like(f'%{file_name}%'))
-        list_sql = list_sql.where(KnowledgeFile.file_name.like(f'%{file_name}%'))
-
-    if status:
-        count_sql = count_sql.where(KnowledgeFile.status == status)
-        list_sql = list_sql.where(KnowledgeFile.status == status)
-
-    with session_getter() as session:
-        total_count = session.scalar(count_sql)
-        files = session.exec(
-            list_sql.order_by(KnowledgeFile.update_time.desc()).offset(
-                page_size * (page_num - 1)).limit(page_size)).all()
-        data = [jsonable_encoder(knowledgefile) for knowledgefile in files]
-
-    return resp_200({
-        'data':
-            data,
-        'total':
-            total_count,
-        'writeable':
-            login_user.access_check(db_knowledge.user_id, str(knowledge_id),
-                                    AccessType.KNOWLEDGE_WRITE)
     })
 
 
@@ -483,27 +219,18 @@
         'writeable':
             login_user.access_check(db_knowledge.user_id, str(qa_knowledge_id),
                                     AccessType.KNOWLEDGE_WRITE)
->>>>>>> a807490e
     })
 
 
 @router.post('/retry', status_code=200)
-<<<<<<< HEAD
 def retry(*, request: Request, login_user: UserPayload = Depends(get_login_user),
           background_tasks: BackgroundTasks,
           req_data: dict):
-=======
-def retry(data: dict,
-          background_tasks: BackgroundTasks,
-          login_user: UserPayload = Depends(get_login_user)):
->>>>>>> a807490e
     """失败重试"""
     KnowledgeService.retry_files(request, login_user, background_tasks, req_data)
     return resp_200()
 
 
-<<<<<<< HEAD
-=======
 @router.delete('/{knowledge_id}', status_code=200)
 def delete_knowledge(*,
                      request: Request,
@@ -565,26 +292,13 @@
                                                        ResourceTypeEnum.KNOWLEDGE)
 
 
->>>>>>> a807490e
 @router.delete('/file/{file_id}', status_code=200)
 def delete_knowledge_file(*,
                           request: Request,
                           file_id: int,
                           login_user: UserPayload = Depends(get_login_user)):
     """ 删除知识文件信息 """
-<<<<<<< HEAD
-
     KnowledgeService.delete_knowledge_file(request, login_user, [file_id])
-=======
-    knowledge_file = KnowledgeFileDao.select_list([file_id])
-    if knowledge_file:
-        knowledge_file = knowledge_file[0]
-    knowledge = KnowledgeDao.query_by_id(knowledge_file.knowledge_id)
-    if not login_user.access_check(knowledge.user_id, str(knowledge.id),
-                                   AccessType.KNOWLEDGE_WRITE):
-        raise HTTPException(status_code=404, detail='没有权限执行操作')
->>>>>>> a807490e
-
     return resp_200(message='删除成功')
 
 
@@ -636,24 +350,11 @@
     return resp_200(data=url)
 
 
-<<<<<<< HEAD
 @router.get('/file_bbox')
 async def get_file_bbox(request: Request, login_user: UserPayload = Depends(get_login_user),
                         file_id: int = Query(description='文件唯一ID')):
     res = KnowledgeService.get_file_bbox(request, login_user, file_id)
     return resp_200(data=res)
-=======
-def delete_knowledge_file_hook(request: Request, login_user: UserPayload, knowledge_id: int,
-                               file_list: List[KnowledgeFile]):
-    logger.info(
-        f'act=delete_knowledge_file_hook user={login_user.user_name} knowledge_id={knowledge_id}')
-    # 记录审计日志
-    # 记录审计日志
-    file_name = ''
-    for one in file_list:
-        file_name += '\n\n' + one.file_name
-    AuditLogService.delete_knowledge_file(login_user, get_request_ip(request), knowledge_id,
-                                          file_name)
 
 
 @router.post('/qa/add', status_code=200)
@@ -730,5 +431,4 @@
 ):
     """通过大模型自动生成问题"""
     questions = knowledge_imp.recommend_question(ori_question, number=number, answer=answer)
-    return resp_200(data={'questions': questions})
->>>>>>> a807490e
+    return resp_200(data={'questions': questions})