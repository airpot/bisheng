import base64
import json
import time
from typing import List, Optional
from uuid import uuid4
from xml.dom.minidom import Document

import requests
from bisheng.api.utils import access_check
from bisheng.api.v1.schemas import UploadFileResponse
from bisheng.cache.utils import file_download, save_uploaded_file
from bisheng.database.base import get_session, session_getter
from bisheng.database.models.knowledge import Knowledge, KnowledgeCreate, KnowledgeRead
from bisheng.database.models.knowledge_file import KnowledgeFile
from bisheng.database.models.role_access import AccessType, RoleAccess
from bisheng.database.models.user import User
from bisheng.interface.importing.utils import import_vectorstore
from bisheng.interface.initialize.loading import instantiate_vectorstore
from bisheng.settings import settings
from bisheng.utils.logger import logger
from bisheng.utils.minio_client import MinioClient
from bisheng_langchain.document_loaders.elem_unstrcutured_loader import ElemUnstructuredLoader
from bisheng_langchain.embeddings.host_embedding import HostEmbeddings
from bisheng_langchain.text_splitter import ElemCharacterTextSplitter
from fastapi import APIRouter, BackgroundTasks, Depends, File, HTTPException, UploadFile
from fastapi.encoders import jsonable_encoder
from fastapi_jwt_auth import AuthJWT
from langchain.document_loaders import (BSHTMLLoader, PyPDFLoader, TextLoader,
                                        UnstructuredMarkdownLoader, UnstructuredPowerPointLoader,
                                        UnstructuredWordDocumentLoader)
from langchain.embeddings.base import Embeddings
from langchain.embeddings.openai import OpenAIEmbeddings
from langchain.text_splitter import CharacterTextSplitter
from langchain.vectorstores import Milvus
from langchain.vectorstores.base import VectorStore
from sqlalchemy import func, or_
from sqlmodel import Session, select

# build router
router = APIRouter(prefix='/knowledge', tags=['Skills'])
filetype_load_map = {
    'txt': TextLoader,
    'pdf': PyPDFLoader,
    'html': BSHTMLLoader,
    'md': UnstructuredMarkdownLoader,
    'doc': UnstructuredWordDocumentLoader,
    'docx': UnstructuredWordDocumentLoader,
    'ppt': UnstructuredPowerPointLoader,
    'pptx': UnstructuredPowerPointLoader,
}


@router.post('/upload', response_model=UploadFileResponse, status_code=201)
async def upload_file(*, file: UploadFile = File(...)):
    try:
        file_name = file.filename
        # 缓存本地
        file_path = save_uploaded_file(file.file, 'bisheng', file_name)
        if not isinstance(file_path, str):
            file_path = str(file_path)
        return UploadFileResponse(file_path=file_path)
    except Exception as exc:
        logger.error(f'Error saving file: {exc}')
        raise HTTPException(status_code=500, detail=str(exc)) from exc


@router.get('/embedding_param', status_code=201)
async def get_embedding():
    try:
        # 获取本地配置的名字
        model_list = settings.get_knowledge().get('embeddings')
        if model_list:
            models = list(model_list.keys())
        else:
            models = list()
        return {'data': {'models': models}}
    except Exception as exc:
        logger.error(f'Error saving file: {exc}')
        raise HTTPException(status_code=500, detail=str(exc)) from exc


@router.post('/process', status_code=201)
async def process_knowledge(*,
                            data: dict,
                            background_tasks: BackgroundTasks,
                            session: Session = Depends(get_session),
                            Authorize: AuthJWT = Depends()):
    """上传文件到知识库.
    使用flowchain来处理embeding的流程
        """
    Authorize.jwt_required()
    payload = json.loads(Authorize.get_jwt_subject())

    knowledge_id = data.get('knowledge_id')
    chunk_size = data.get('chunck_size')
    file_path = data.get('file_path')
    auto_p = data.get('auto')
    separator = data.get('separator')
    chunk_overlap = data.get('chunk_overlap')
    callback_url = data.get('callback_url')

    if auto_p:
        separator = ['\n\n', '\n', ' ', '']
        chunk_size = 500
        chunk_overlap = 50

    knowledge = session.exec(
        select(Knowledge).where(Knowledge.id == knowledge_id)).one()

    if not access_check(payload=payload,
                        owner_user_id=knowledge.user_id,
                        target_id=knowledge.id,
                        type=AccessType.KNOWLEDGE_WRITE):
        raise HTTPException(status_code=500, detail='当前用户无此知识库操作权限')

    collection_name = knowledge.collection_name
    files = []
    file_paths = []
    result = []
    for path in file_path:
        filepath, file_name = file_download(path)
        md5_ = filepath.rsplit('/', 1)[1].split('.')[0].split('_')[0]
        # 是否包含重复文件
        repeat = session.exec(
<<<<<<< HEAD
            select(KnowledgeFile).where(KnowledgeFile.md5 == md5_, KnowledgeFile.status == 2,
                                        KnowledgeFile.knowledge_id == knowledge_id)).all()
=======
            select(KnowledgeFile).where(
                KnowledgeFile.md5 == md5_, KnowledgeFile.status == 2,
                KnowledgeFile.knowledge_id == knowledge_id)).all()
>>>>>>> a04f2739
        status = 3 if repeat else 1
        remark = 'file repeat' if repeat else ''
        db_file = KnowledgeFile(knowledge_id=knowledge_id,
                                file_name=file_name,
                                status=status,
                                md5=md5_,
                                remark=remark,
                                user_id=payload.get('user_id'))

        session.add(db_file)
        session.commit()
        session.refresh(db_file)
        if not repeat:
            files.append(db_file)
            file_paths.append(filepath)
        logger.info(f'fileName={file_name} col={collection_name}')
        result.append(db_file.copy())

    if not repeat:
        background_tasks.add_task(
            addEmbedding,
            collection_name=collection_name,
            index_name=knowledge.index_name or knowledge.collection_name,
            knowledge_id=knowledge_id,
            model=knowledge.model,
            chunk_size=chunk_size,
            separator=separator,
            chunk_overlap=chunk_overlap,
            file_paths=file_paths,
            knowledge_files=files,
            callback=callback_url,
        )

    knowledge.update_time = db_file.create_time
    session.add(knowledge)
    session.commit()
    return {'code': 200, 'message': 'success', 'data': result}


@router.post('/create', response_model=KnowledgeRead, status_code=201)
def create_knowledge(*,
                     session: Session = Depends(get_session),
                     knowledge: KnowledgeCreate,
                     Authorize: AuthJWT = Depends()):
    Authorize.jwt_required()
    payload = json.loads(Authorize.get_jwt_subject())
    """ 创建知识库. """
    db_knowldge = Knowledge.from_orm(knowledge)
    know = session.exec(
        select(Knowledge).where(
            Knowledge.name == knowledge.name,
            knowledge.user_id == payload.get('user_id'))).all()
    if know:
        raise HTTPException(status_code=500, detail='知识库名称重复')
    if not db_knowldge.collection_name:
        if knowledge.is_partition:
            embedding = knowledge.model.replace('-', '')
            id = settings.get_knowledge().get('vectorstores').get('Milvus',
                                                                  {}).get('partition_suffix', 1)
            db_knowldge.collection_name = f'partition_{embedding}_knowledge_{id}'
        else:
            # 默认collectionName
            db_knowldge.collection_name = f'col_{int(time.time())}_{str(uuid4())[:8]}'
    db_knowldge.index_name = f'col_{int(time.time())}_{str(uuid4())[:8]}'
    db_knowldge.user_id = payload.get('user_id')
    session.add(db_knowldge)
    session.commit()
    session.refresh(db_knowldge)
    return db_knowldge


@router.get('/', status_code=200)
def get_knowledge(*,
                  session: Session = Depends(get_session),
                  page_size: Optional[int],
                  page_num: Optional[str],
                  Authorize: AuthJWT = Depends()):
    Authorize.jwt_required()
    payload = json.loads(Authorize.get_jwt_subject())
    """ 读取所有知识库信息. """

    try:
        sql = select(Knowledge)
        count_sql = select(func.count(Knowledge.id))
        if 'admin' != payload.get('role'):
            role_third_id = session.exec(
                select(RoleAccess).where(
                    RoleAccess.role_id.in_(payload.get('role')))).all()
            if role_third_id:
                third_ids = [
                    acess.third_id for acess in role_third_id
                    if acess.type == AccessType.KNOWLEDGE.value
                ]
                sql = sql.where(
                    or_(Knowledge.user_id == payload.get('user_id'),
                        Knowledge.id.in_(third_ids)))
                count_sql = count_sql.where(
                    or_(Knowledge.user_id == payload.get('user_id'),
                        Knowledge.id.in_(third_ids)))
            else:
                sql = sql.where(Knowledge.user_id == payload.get('user_id'))
                count_sql = count_sql.where(
                    Knowledge.user_id == payload.get('user_id'))
        sql = sql.order_by(Knowledge.update_time.desc())
        total_count = session.scalar(count_sql)

        if page_num and page_size and page_num != 'undefined':
            page_num = int(page_num)
            sql = sql.offset((page_num - 1) * page_size).limit(page_size)

        knowledges = session.exec(sql).all()
        res = [jsonable_encoder(flow) for flow in knowledges]
        if knowledges:
            db_user_ids = {flow.user_id for flow in knowledges}
            db_user = session.exec(
                select(User).where(User.user_id.in_(db_user_ids))).all()
            userMap = {user.user_id: user.user_name for user in db_user}
            for r in res:
                r['user_name'] = userMap[r['user_id']]
        return {'data': res, 'total': total_count}

    except Exception as e:
        raise HTTPException(status_code=500, detail=str(e)) from e


@router.get('/file_list/{knowledge_id}', status_code=200)
def get_filelist(*,
                 session: Session = Depends(get_session),
                 knowledge_id: int,
                 page_size: int = 10,
                 page_num: int = 1,
                 Authorize: AuthJWT = Depends()):
    """ 获取知识库文件信息. """

    # 查询当前知识库，是否有写入权限
    Authorize.jwt_required()
    payload = json.loads(Authorize.get_jwt_subject())
    db_knowledge = session.get(Knowledge, knowledge_id)
    if not db_knowledge:
        raise HTTPException(status_code=500, detail='当前知识库不可用，返回上级目录')
    if not access_check(payload=payload,
                        owner_user_id=db_knowledge.user_id,
                        target_id=knowledge_id,
                        type=AccessType.KNOWLEDGE):
        raise HTTPException(status_code=500, detail='没有访问权限')

    writable = access_check(payload=payload,
                            owner_user_id=db_knowledge.user_id,
                            target_id=knowledge_id,
                            type=AccessType.KNOWLEDGE_WRITE)

    # 查找上传的文件信息
    total_count = session.scalar(
        select(func.count(KnowledgeFile.id)).where(
            KnowledgeFile.knowledge_id == knowledge_id))
    files = session.exec(
        select(KnowledgeFile).where(
            KnowledgeFile.knowledge_id == knowledge_id).order_by(
                KnowledgeFile.update_time.desc()).offset(
                    page_size * (page_num - 1)).limit(page_size)).all()
    return {
        'data': [jsonable_encoder(knowledgefile) for knowledgefile in files],
        'total': total_count,
        'writeable': writable
    }


@router.delete('/{knowledge_id}', status_code=200)
def delete_knowledge(*,
                     session: Session = Depends(get_session),
                     knowledge_id: int,
                     Authorize: AuthJWT = Depends()):
    Authorize.jwt_required()
    payload = json.loads(Authorize.get_jwt_subject())
    """ 删除知识库信息. """
    knowledge = session.get(Knowledge, knowledge_id)
    if not knowledge:
        raise HTTPException(status_code=404, detail='knowledge not found')
    if not access_check(payload, knowledge.user_id, knowledge_id,
                        AccessType.KNOWLEDGE_WRITE):
        raise HTTPException(status_code=404, detail='没有权限执行操作')
    # 处理vector
    embeddings = decide_embeddings(knowledge.model)
    vectore_client = decide_vectorstores(knowledge.collection_name, 'Milvus', embeddings)
    if vectore_client.col:
        logger.info(f'drop_vectore col={knowledge.collection_name}')
        if knowledge.collection_name.startswith('col'):
            vectore_client.col.drop()
        else:
            pk = vectore_client.col.query(expr=f'knowledge_id=="{knowledge.id}"',
                                          output_fields=['pk'])
            vectore_client.col.delete(f"pk in {[p['pk'] for p in pk]}")
    # 处理 es
    # todo
    session.delete(knowledge)
    session.commit()
    return {'message': 'knowledge deleted successfully'}


@router.delete('/file/{file_id}', status_code=200)
def delete_knowledge_file(*, file_id: int, Authorize: AuthJWT = Depends()):
    Authorize.jwt_required()
    payload = json.loads(Authorize.get_jwt_subject())
    """ 删除知识文件信息 """
<<<<<<< HEAD
    with session_getter() as session:
        knowledge_file = session.get(KnowledgeFile, file_id)
        if not knowledge_file:
            raise HTTPException(status_code=404, detail='文件不存在')

        knowledge = session.get(Knowledge, knowledge_file.knowledge_id)
        if not access_check(payload, knowledge.user_id, knowledge.id, AccessType.KNOWLEDGE_WRITE):
            raise HTTPException(status_code=404, detail='没有权限执行操作')
=======
    knowledge_file = session.get(KnowledgeFile, file_id)
    if not knowledge_file:
        raise HTTPException(status_code=404, detail='文件不存在')

    knowledge = session.get(Knowledge, knowledge_file.knowledge_id)
    if not access_check(payload, knowledge.user_id, knowledge.id,
                        AccessType.KNOWLEDGE_WRITE):
        raise HTTPException(status_code=404, detail='没有权限执行操作')
>>>>>>> a04f2739
    # 处理vectordb
    collection_name = knowledge.collection_name
    embeddings = decide_embeddings(knowledge.model)
    vectore_client = decide_vectorstores(collection_name, 'Milvus', embeddings)
    if isinstance(vectore_client, Milvus) and vectore_client.col:
        pk = vectore_client.col.query(expr=f'file_id == {file_id}',
                                      output_fields=['pk'])
        res = vectore_client.col.delete(f"pk in {[p['pk'] for p in pk]}")
        logger.info(f'act=delete_vector file_id={file_id} res={res}')

    # minio
    minio_client = MinioClient()
    minio_client.delete_minio(str(knowledge_file.id))
    minio_client.delete_minio(str(knowledge_file.object_name))
    # elastic
    esvectore_client = decide_vectorstores(collection_name,
                                           'ElasticKeywordsSearch', embeddings)
    if esvectore_client:
        res = esvectore_client.client.delete_by_query(
<<<<<<< HEAD
            index=collection_name, query={'match': {
=======
            index=collection_name,
            query={'match': {
>>>>>>> a04f2739
                'metadata.file_id': file_id
            }})
        logger.info(f'act=delete_es file_id={file_id} res={res}')
    session = next(get_session())
    session.delete(knowledge_file)
    session.commit()
    return {'message': 'knowledge file deleted successfully'}


def decide_embeddings(model: str) -> Embeddings:
    model_list = settings.get_knowledge().get('embeddings')
    if model == 'text-embedding-ada-002':
        return OpenAIEmbeddings(**model_list.get(model))
    else:
        return HostEmbeddings(**model_list.get(model))


def decide_vectorstores(collection_name: str, vector_store: str,
                        embedding: Embeddings) -> VectorStore:
    vector_config = settings.get_knowledge().get('vectorstores').get(
        vector_store)
    if not vector_config:
        # 无相关配置
        return None
    if vector_store == 'ElasticKeywordsSearch':
        param = {'index_name': collection_name, 'embedding': embedding}
        if isinstance(vector_config['ssl_verify'], str):
            vector_config['ssl_verify'] = eval(vector_config['ssl_verify'])
    else:
        param = {'collection_name': collection_name, 'embedding': embedding}
        vector_config.pop('partition_suffix', '')
    param.update(vector_config)
    class_obj = import_vectorstore(vector_store)
    return instantiate_vectorstore(class_object=class_obj, params=param)


<<<<<<< HEAD
def addEmbedding(collection_name, index_name, knowledge_id: int, model: str, chunk_size: int,
                 separator: str, chunk_overlap: int, file_paths: List[str],
                 knowledge_files: List[KnowledgeFile], callback: str):
    try:
        embeddings = decide_embeddings(model)
        vectore_client = decide_vectorstores(collection_name, 'Milvus', embeddings)
        es_client = decide_vectorstores(index_name, 'ElasticKeywordsSearch', embeddings)
=======
async def addEmbedding(collection_name, model: str, chunk_size: int,
                       separator: str, chunk_overlap: int,
                       file_paths: List[str],
                       knowledge_files: List[KnowledgeFile]):
    try:
        embeddings = decide_embeddings(model)
        vectore_client = decide_vectorstores(collection_name, 'Milvus',
                                             embeddings)
        es_client = decide_vectorstores(collection_name,
                                        'ElasticKeywordsSearch', embeddings)
>>>>>>> a04f2739
    except Exception as e:
        logger.exception(e)

    minio_client = MinioClient()
    callback_obj = {}
    for index, path in enumerate(file_paths):
        ts1 = time.time()
        knowledge_file = knowledge_files[index]
<<<<<<< HEAD
        logger.info(
            f'process_file_begin file_name={knowledge_file.file_name} file_id={knowledge_file.id}')

        try:
            # 存储 mysql
            with session_getter() as session:
                db_file = session.get(KnowledgeFile, knowledge_file.id)
                setattr(db_file, 'status', 2)
                # 原文件
                object_name_original = f'original/{db_file.id}'
                setattr(db_file, 'object_name', object_name_original)
                session.add(db_file)
                session.flush()
                session.commit()
                session.refresh(db_file)

            minio_client.upload_minio(object_name_original, path)
            texts, metadatas = _read_chunk_text(path, knowledge_file.file_name, chunk_size,
                                                chunk_overlap, separator)

            if len(texts) == 0:
                raise ValueError('文件解析为空')
            # 溯源必须依赖minio, 后期替换更通用的oss
            minio_client.upload_minio(str(db_file.id), path)

            logger.info(f'chunk_split file_name={knowledge_file.file_name} size={len(texts)}')
            for metadata in metadatas:
                metadata.update({'file_id': knowledge_file.id, 'knowledge_id': f'{knowledge_id}'})
            vectore_client.add_texts(texts=texts, metadatas=metadatas)

            # 存储es
            if es_client:
                es_client.add_texts(texts=texts, metadatas=metadatas)

            callback_obj = db_file.copy()
            logger.info(
                f'process_file_done file_name={knowledge_file.file_name} file_id={knowledge_file.id} time_cost={time.time()-ts1}'  # noqa
            )
        except Exception as e:
            logger.error(e)
            session = next(get_session())
            db_file = session.get(KnowledgeFile, knowledge_file.id)
            setattr(db_file, 'status', 3)
            setattr(db_file, 'remark', str(e)[:500])
            session.add(db_file)
            callback_obj = db_file.copy()
            session.commit()
    if callback:
        # asyn
        inp = {
            'file_name': callback_obj.file_name,
            'file_status': callback_obj.status,
            'file_id': callback_obj.id,
            'error_msg': callback_obj.remark
        }
        logger.info(
            f'add_complete callback={callback} file_name={callback_obj.file_name} status={callback_obj.status}'
        )
        requests.post(url=callback, json=inp, timeout=3)
=======
        with next(get_session()) as session:
            try:
                # 存储 mysql
                db_file = session.get(KnowledgeFile, knowledge_file.id)
                setattr(db_file, 'status', 2)
                setattr(db_file, 'object_name', knowledge_file.file_name)
                session.add(db_file)
                session.flush()
                # 原文件
                minio_client.MinioClient().upload_minio(
                    knowledge_file.file_name, path)

                texts, metadatas = _read_chunk_text(path,
                                                    knowledge_file.file_name,
                                                    chunk_size, chunk_overlap,
                                                    separator)

                # 溯源必须依赖minio, 后期替换更通用的oss
                minio_client.MinioClient().upload_minio(str(db_file.id), path)

                logger.info(
                    f'chunk_split file_name={knowledge_file.file_name} size={len(texts)}'
                )
                [
                    metadata.update({'file_id': knowledge_file.id})
                    for metadata in metadatas
                ]
                vectore_client.add_texts(texts=texts, metadatas=metadatas)

                # 存储es
                if es_client:
                    es_client.add_texts(texts=texts, metadatas=metadatas)
                session.commit()
                session.refresh(db_file)
            except Exception as e:
                logger.exception(e)
                db_file = session.get(KnowledgeFile, knowledge_file.id)
                setattr(db_file, 'status', 3)
                setattr(db_file, 'remark', str(e)[:500])
                session.add(db_file)
                session.commit()
>>>>>>> a04f2739


def _read_chunk_text(input_file, file_name, size, chunk_overlap, separator):
    if not settings.get_knowledge().get('unstructured_api_url'):
        file_type = file_name.split('.')[-1]
        if file_type not in filetype_load_map:
            raise Exception('Unsupport file type')
        loader = filetype_load_map[file_type](file_path=input_file)
        separator = separator[0] if separator and isinstance(
            separator, list) else separator
        text_splitter = CharacterTextSplitter(separator=separator,
                                              chunk_size=size,
                                              chunk_overlap=chunk_overlap,
                                              add_start_index=True)
        documents = loader.load()
        texts = text_splitter.split_documents(documents)
        raw_texts = [t.page_content for t in texts]
        metadatas = [{
            'bbox': json.dumps({'chunk_bboxes': t.metadata.get('chunk_bboxes', '')}),
            'page': t.metadata.get('page'),
            'source': file_name,
            'extra': ''
        } for t in texts]
        metadatas = [t.metadata for t in texts]
    else:
        # 如果文件不是pdf 需要内部转pdf
        if file_name.rsplit('.', 1)[-1] != 'pdf':
            b64_data = base64.b64encode(open(input_file, 'rb').read()).decode()
            inp = dict(filename=file_name, b64_data=[b64_data], mode='topdf')
<<<<<<< HEAD
            resp = requests.post(settings.get_knowledge().get('unstructured_api_url'), json=inp)
            if not resp or resp.status_code != 200:
                logger.error(f'file_pdf=not_success resp={resp.text}')
=======
            resp = requests.post(
                settings.get_knowledge().get('unstructured_api_url'),
                json=inp).json()
            if not resp or resp['status_code'] != 200:
                logger.error(f'file_pdf=not_success resp={resp}')
>>>>>>> a04f2739
                raise Exception(f"当前文件无法解析， {resp['status_message']}")
            if len(resp.text) < 300:
                logger.error(f'file_pdf=not_success resp={resp.text}')
            b64_data = resp.json()['b64_pdf']
            # 替换历史文件
            with open(input_file, 'wb') as fout:
                fout.write(base64.b64decode(b64_data))
            file_name = file_name.rsplit('.', 1)[0] + '.pdf'

        loader = ElemUnstructuredLoader(
            file_name,
            input_file,
            unstructured_api_url=settings.get_knowledge().get(
                'unstructured_api_url'))
        documents = loader.load()
        text_splitter = ElemCharacterTextSplitter(separators=separator,
                                                  chunk_size=size,
                                                  chunk_overlap=chunk_overlap)
        texts = text_splitter.split_documents(documents)
        raw_texts = [t.page_content for t in texts]
        metadatas = [{
            'bbox': json.dumps({'chunk_bboxes': t.metadata.get('chunk_bboxes', '')}),
            'page': t.metadata.get('chunk_bboxes')[0].get('page'),
            'source': t.metadata.get('source', ''),
            'extra': '',
        } for t in texts]
    return (raw_texts, metadatas)


def file_knowledge(
        db_knowledge: Knowledge,
        file_path: str,
        file_name: str,
        metadata: str,
        session: Session = Depends(get_session),
):
    try:
        embeddings = decide_embeddings(db_knowledge.model)
        vectore_client = decide_vectorstores(db_knowledge.collection_name, 'Milvus', embeddings)
        es_client = decide_vectorstores(db_knowledge.collection_name, 'ElasticKeywordsSearch',
                                        embeddings)
    except Exception as e:
        logger.exception(e)
    separator = ['\n\n', '\n', ' ', '']
    chunk_size = 500
    chunk_overlap = 50
    raw_texts, metadatas = _read_chunk_text(file_path, file_name, chunk_size, chunk_overlap,
                                            separator)
    logger.info(f'chunk_split file_name={file_name} size={len(raw_texts)}')
    metadata_extra = json.loads(metadata)
    # 存储 mysql
    db_file = KnowledgeFile(knowledge_id=db_knowledge.id,
                            file_name=file_name,
                            status=1,
                            object_name=metadata_extra.get('url'))
    session.add(db_file)
    session.flush()

    try:
        metadata = [{
            'file_id': db_file.id,
            'knowledge_id': f'{db_knowledge.id}',
            'page': metadata.get('page'),
            'source': file_name,
            'bbox': metadata.get('bbox'),
            'extra': json.dumps(metadata_extra)
        } for metadata in metadatas]
        vectore_client.add_texts(texts=raw_texts, metadatas=metadata)

        # 存储es
        if es_client:
            es_client.add_texts(texts=raw_texts, metadatas=metadata)
        db_file.status = 2
        session.commit()

    except Exception as e:
        logger.error(e)
        setattr(db_file, 'status', 3)
        setattr(db_file, 'remark', str(e)[:500])
        session.add(db_file)
        session.commit()


def text_knowledge(
        db_knowledge: Knowledge,
        documents: List[Document],
        session: Session = Depends(get_session),
):
    try:
        embeddings = decide_embeddings(db_knowledge.model)
        vectore_client = decide_vectorstores(db_knowledge.collection_name, 'Milvus', embeddings)
        es_client = decide_vectorstores(db_knowledge.collection_name, 'ElasticKeywordsSearch',
                                        embeddings)
    except Exception as e:
        logger.exception(e)

    separator = '\n\n'
    chunk_size = 500
    chunk_overlap = 50

    text_splitter = CharacterTextSplitter(separator=separator,
                                          chunk_size=chunk_size,
                                          chunk_overlap=chunk_overlap,
                                          add_start_index=True)

    texts = text_splitter.split_documents(documents)

    logger.info(f'chunk_split knowledge_id={db_knowledge.id} size={len(texts)}')

    # 存储 mysql
    file_name = documents[0].metadata.get('source')
    db_file = KnowledgeFile(knowledge_id=db_knowledge.id,
                            file_name=file_name,
                            status=1,
                            object_name=documents[0].metadata.get('url'))
    session.add(db_file)
    session.flush()

    try:
        metadata = [{
            'file_id': db_file.id,
            'knowledge_id': f'{db_knowledge.id}',
            'page': doc.metadata.pop('page', 1),
            'source': doc.metadata.pop('source', ''),
            'bbox': doc.metadata.pop('bbox', ''),
            'extra': json.dumps(doc.metadata)
        } for doc in documents]
        vectore_client.add_texts(texts=[t.page_content for t in texts], metadatas=metadata)

        # 存储es
        if es_client:
            es_client.add_texts(texts=[t.page_content for t in texts], metadatas=metadata)
        db_file.status = 2
        session.commit()

    except Exception as e:
        logger.error(e)
        setattr(db_file, 'status', 3)
        setattr(db_file, 'remark', str(e)[:500])
        session.add(db_file)
        session.commit()<|MERGE_RESOLUTION|>--- conflicted
+++ resolved
@@ -3,7 +3,6 @@
 import time
 from typing import List, Optional
 from uuid import uuid4
-from xml.dom.minidom import Document
 
 import requests
 from bisheng.api.utils import access_check
@@ -19,9 +18,10 @@
 from bisheng.settings import settings
 from bisheng.utils.logger import logger
 from bisheng.utils.minio_client import MinioClient
-from bisheng_langchain.document_loaders.elem_unstrcutured_loader import ElemUnstructuredLoader
-from bisheng_langchain.embeddings.host_embedding import HostEmbeddings
+from bisheng_langchain.document_loaders import ElemUnstructuredLoader
+from bisheng_langchain.embeddings import HostEmbeddings
 from bisheng_langchain.text_splitter import ElemCharacterTextSplitter
+from bisheng_langchain.vectorstores import Milvus
 from fastapi import APIRouter, BackgroundTasks, Depends, File, HTTPException, UploadFile
 from fastapi.encoders import jsonable_encoder
 from fastapi_jwt_auth import AuthJWT
@@ -30,8 +30,8 @@
                                         UnstructuredWordDocumentLoader)
 from langchain.embeddings.base import Embeddings
 from langchain.embeddings.openai import OpenAIEmbeddings
+from langchain.schema import Document
 from langchain.text_splitter import CharacterTextSplitter
-from langchain.vectorstores import Milvus
 from langchain.vectorstores.base import VectorStore
 from sqlalchemy import func, or_
 from sqlmodel import Session, select
@@ -104,8 +104,7 @@
         chunk_size = 500
         chunk_overlap = 50
 
-    knowledge = session.exec(
-        select(Knowledge).where(Knowledge.id == knowledge_id)).one()
+    knowledge = session.exec(select(Knowledge).where(Knowledge.id == knowledge_id)).one()
 
     if not access_check(payload=payload,
                         owner_user_id=knowledge.user_id,
@@ -122,14 +121,8 @@
         md5_ = filepath.rsplit('/', 1)[1].split('.')[0].split('_')[0]
         # 是否包含重复文件
         repeat = session.exec(
-<<<<<<< HEAD
             select(KnowledgeFile).where(KnowledgeFile.md5 == md5_, KnowledgeFile.status == 2,
                                         KnowledgeFile.knowledge_id == knowledge_id)).all()
-=======
-            select(KnowledgeFile).where(
-                KnowledgeFile.md5 == md5_, KnowledgeFile.status == 2,
-                KnowledgeFile.knowledge_id == knowledge_id)).all()
->>>>>>> a04f2739
         status = 3 if repeat else 1
         remark = 'file repeat' if repeat else ''
         db_file = KnowledgeFile(knowledge_id=knowledge_id,
@@ -179,9 +172,8 @@
     """ 创建知识库. """
     db_knowldge = Knowledge.from_orm(knowledge)
     know = session.exec(
-        select(Knowledge).where(
-            Knowledge.name == knowledge.name,
-            knowledge.user_id == payload.get('user_id'))).all()
+        select(Knowledge).where(Knowledge.name == knowledge.name,
+                                knowledge.user_id == payload.get('user_id'))).all()
     if know:
         raise HTTPException(status_code=500, detail='知识库名称重复')
     if not db_knowldge.collection_name:
@@ -216,23 +208,19 @@
         count_sql = select(func.count(Knowledge.id))
         if 'admin' != payload.get('role'):
             role_third_id = session.exec(
-                select(RoleAccess).where(
-                    RoleAccess.role_id.in_(payload.get('role')))).all()
+                select(RoleAccess).where(RoleAccess.role_id.in_(payload.get('role')))).all()
             if role_third_id:
                 third_ids = [
                     acess.third_id for acess in role_third_id
                     if acess.type == AccessType.KNOWLEDGE.value
                 ]
                 sql = sql.where(
-                    or_(Knowledge.user_id == payload.get('user_id'),
-                        Knowledge.id.in_(third_ids)))
+                    or_(Knowledge.user_id == payload.get('user_id'), Knowledge.id.in_(third_ids)))
                 count_sql = count_sql.where(
-                    or_(Knowledge.user_id == payload.get('user_id'),
-                        Knowledge.id.in_(third_ids)))
+                    or_(Knowledge.user_id == payload.get('user_id'), Knowledge.id.in_(third_ids)))
             else:
                 sql = sql.where(Knowledge.user_id == payload.get('user_id'))
-                count_sql = count_sql.where(
-                    Knowledge.user_id == payload.get('user_id'))
+                count_sql = count_sql.where(Knowledge.user_id == payload.get('user_id'))
         sql = sql.order_by(Knowledge.update_time.desc())
         total_count = session.scalar(count_sql)
 
@@ -244,8 +232,7 @@
         res = [jsonable_encoder(flow) for flow in knowledges]
         if knowledges:
             db_user_ids = {flow.user_id for flow in knowledges}
-            db_user = session.exec(
-                select(User).where(User.user_id.in_(db_user_ids))).all()
+            db_user = session.exec(select(User).where(User.user_id.in_(db_user_ids))).all()
             userMap = {user.user_id: user.user_name for user in db_user}
             for r in res:
                 r['user_name'] = userMap[r['user_id']]
@@ -283,13 +270,11 @@
 
     # 查找上传的文件信息
     total_count = session.scalar(
-        select(func.count(KnowledgeFile.id)).where(
-            KnowledgeFile.knowledge_id == knowledge_id))
+        select(func.count(KnowledgeFile.id)).where(KnowledgeFile.knowledge_id == knowledge_id))
     files = session.exec(
-        select(KnowledgeFile).where(
-            KnowledgeFile.knowledge_id == knowledge_id).order_by(
-                KnowledgeFile.update_time.desc()).offset(
-                    page_size * (page_num - 1)).limit(page_size)).all()
+        select(KnowledgeFile).where(KnowledgeFile.knowledge_id == knowledge_id).order_by(
+            KnowledgeFile.update_time.desc()).offset(page_size *
+                                                     (page_num - 1)).limit(page_size)).all()
     return {
         'data': [jsonable_encoder(knowledgefile) for knowledgefile in files],
         'total': total_count,
@@ -308,8 +293,7 @@
     knowledge = session.get(Knowledge, knowledge_id)
     if not knowledge:
         raise HTTPException(status_code=404, detail='knowledge not found')
-    if not access_check(payload, knowledge.user_id, knowledge_id,
-                        AccessType.KNOWLEDGE_WRITE):
+    if not access_check(payload, knowledge.user_id, knowledge_id, AccessType.KNOWLEDGE_WRITE):
         raise HTTPException(status_code=404, detail='没有权限执行操作')
     # 处理vector
     embeddings = decide_embeddings(knowledge.model)
@@ -334,7 +318,6 @@
     Authorize.jwt_required()
     payload = json.loads(Authorize.get_jwt_subject())
     """ 删除知识文件信息 """
-<<<<<<< HEAD
     with session_getter() as session:
         knowledge_file = session.get(KnowledgeFile, file_id)
         if not knowledge_file:
@@ -343,23 +326,12 @@
         knowledge = session.get(Knowledge, knowledge_file.knowledge_id)
         if not access_check(payload, knowledge.user_id, knowledge.id, AccessType.KNOWLEDGE_WRITE):
             raise HTTPException(status_code=404, detail='没有权限执行操作')
-=======
-    knowledge_file = session.get(KnowledgeFile, file_id)
-    if not knowledge_file:
-        raise HTTPException(status_code=404, detail='文件不存在')
-
-    knowledge = session.get(Knowledge, knowledge_file.knowledge_id)
-    if not access_check(payload, knowledge.user_id, knowledge.id,
-                        AccessType.KNOWLEDGE_WRITE):
-        raise HTTPException(status_code=404, detail='没有权限执行操作')
->>>>>>> a04f2739
     # 处理vectordb
     collection_name = knowledge.collection_name
     embeddings = decide_embeddings(knowledge.model)
     vectore_client = decide_vectorstores(collection_name, 'Milvus', embeddings)
     if isinstance(vectore_client, Milvus) and vectore_client.col:
-        pk = vectore_client.col.query(expr=f'file_id == {file_id}',
-                                      output_fields=['pk'])
+        pk = vectore_client.col.query(expr=f'file_id == {file_id}', output_fields=['pk'])
         res = vectore_client.col.delete(f"pk in {[p['pk'] for p in pk]}")
         logger.info(f'act=delete_vector file_id={file_id} res={res}')
 
@@ -368,16 +340,10 @@
     minio_client.delete_minio(str(knowledge_file.id))
     minio_client.delete_minio(str(knowledge_file.object_name))
     # elastic
-    esvectore_client = decide_vectorstores(collection_name,
-                                           'ElasticKeywordsSearch', embeddings)
+    esvectore_client = decide_vectorstores(collection_name, 'ElasticKeywordsSearch', embeddings)
     if esvectore_client:
         res = esvectore_client.client.delete_by_query(
-<<<<<<< HEAD
             index=collection_name, query={'match': {
-=======
-            index=collection_name,
-            query={'match': {
->>>>>>> a04f2739
                 'metadata.file_id': file_id
             }})
         logger.info(f'act=delete_es file_id={file_id} res={res}')
@@ -397,8 +363,7 @@
 
 def decide_vectorstores(collection_name: str, vector_store: str,
                         embedding: Embeddings) -> VectorStore:
-    vector_config = settings.get_knowledge().get('vectorstores').get(
-        vector_store)
+    vector_config = settings.get_knowledge().get('vectorstores').get(vector_store)
     if not vector_config:
         # 无相关配置
         return None
@@ -414,7 +379,6 @@
     return instantiate_vectorstore(class_object=class_obj, params=param)
 
 
-<<<<<<< HEAD
 def addEmbedding(collection_name, index_name, knowledge_id: int, model: str, chunk_size: int,
                  separator: str, chunk_overlap: int, file_paths: List[str],
                  knowledge_files: List[KnowledgeFile], callback: str):
@@ -422,18 +386,6 @@
         embeddings = decide_embeddings(model)
         vectore_client = decide_vectorstores(collection_name, 'Milvus', embeddings)
         es_client = decide_vectorstores(index_name, 'ElasticKeywordsSearch', embeddings)
-=======
-async def addEmbedding(collection_name, model: str, chunk_size: int,
-                       separator: str, chunk_overlap: int,
-                       file_paths: List[str],
-                       knowledge_files: List[KnowledgeFile]):
-    try:
-        embeddings = decide_embeddings(model)
-        vectore_client = decide_vectorstores(collection_name, 'Milvus',
-                                             embeddings)
-        es_client = decide_vectorstores(collection_name,
-                                        'ElasticKeywordsSearch', embeddings)
->>>>>>> a04f2739
     except Exception as e:
         logger.exception(e)
 
@@ -442,7 +394,6 @@
     for index, path in enumerate(file_paths):
         ts1 = time.time()
         knowledge_file = knowledge_files[index]
-<<<<<<< HEAD
         logger.info(
             f'process_file_begin file_name={knowledge_file.file_name} file_id={knowledge_file.id}')
 
@@ -502,49 +453,6 @@
             f'add_complete callback={callback} file_name={callback_obj.file_name} status={callback_obj.status}'
         )
         requests.post(url=callback, json=inp, timeout=3)
-=======
-        with next(get_session()) as session:
-            try:
-                # 存储 mysql
-                db_file = session.get(KnowledgeFile, knowledge_file.id)
-                setattr(db_file, 'status', 2)
-                setattr(db_file, 'object_name', knowledge_file.file_name)
-                session.add(db_file)
-                session.flush()
-                # 原文件
-                minio_client.MinioClient().upload_minio(
-                    knowledge_file.file_name, path)
-
-                texts, metadatas = _read_chunk_text(path,
-                                                    knowledge_file.file_name,
-                                                    chunk_size, chunk_overlap,
-                                                    separator)
-
-                # 溯源必须依赖minio, 后期替换更通用的oss
-                minio_client.MinioClient().upload_minio(str(db_file.id), path)
-
-                logger.info(
-                    f'chunk_split file_name={knowledge_file.file_name} size={len(texts)}'
-                )
-                [
-                    metadata.update({'file_id': knowledge_file.id})
-                    for metadata in metadatas
-                ]
-                vectore_client.add_texts(texts=texts, metadatas=metadatas)
-
-                # 存储es
-                if es_client:
-                    es_client.add_texts(texts=texts, metadatas=metadatas)
-                session.commit()
-                session.refresh(db_file)
-            except Exception as e:
-                logger.exception(e)
-                db_file = session.get(KnowledgeFile, knowledge_file.id)
-                setattr(db_file, 'status', 3)
-                setattr(db_file, 'remark', str(e)[:500])
-                session.add(db_file)
-                session.commit()
->>>>>>> a04f2739
 
 
 def _read_chunk_text(input_file, file_name, size, chunk_overlap, separator):
@@ -553,8 +461,7 @@
         if file_type not in filetype_load_map:
             raise Exception('Unsupport file type')
         loader = filetype_load_map[file_type](file_path=input_file)
-        separator = separator[0] if separator and isinstance(
-            separator, list) else separator
+        separator = separator[0] if separator and isinstance(separator, list) else separator
         text_splitter = CharacterTextSplitter(separator=separator,
                                               chunk_size=size,
                                               chunk_overlap=chunk_overlap,
@@ -574,17 +481,9 @@
         if file_name.rsplit('.', 1)[-1] != 'pdf':
             b64_data = base64.b64encode(open(input_file, 'rb').read()).decode()
             inp = dict(filename=file_name, b64_data=[b64_data], mode='topdf')
-<<<<<<< HEAD
             resp = requests.post(settings.get_knowledge().get('unstructured_api_url'), json=inp)
             if not resp or resp.status_code != 200:
                 logger.error(f'file_pdf=not_success resp={resp.text}')
-=======
-            resp = requests.post(
-                settings.get_knowledge().get('unstructured_api_url'),
-                json=inp).json()
-            if not resp or resp['status_code'] != 200:
-                logger.error(f'file_pdf=not_success resp={resp}')
->>>>>>> a04f2739
                 raise Exception(f"当前文件无法解析， {resp['status_message']}")
             if len(resp.text) < 300:
                 logger.error(f'file_pdf=not_success resp={resp.text}')
@@ -597,8 +496,7 @@
         loader = ElemUnstructuredLoader(
             file_name,
             input_file,
-            unstructured_api_url=settings.get_knowledge().get(
-                'unstructured_api_url'))
+            unstructured_api_url=settings.get_knowledge().get('unstructured_api_url'))
         documents = loader.load()
         text_splitter = ElemCharacterTextSplitter(separators=separator,
                                                   chunk_size=size,
@@ -673,6 +571,7 @@
         documents: List[Document],
         session: Session = Depends(get_session),
 ):
+    """使用text 导入knowledge"""
     try:
         embeddings = decide_embeddings(db_knowledge.model)
         vectore_client = decide_vectorstores(db_knowledge.collection_name, 'Milvus', embeddings)
