--- conflicted
+++ resolved
@@ -1,7 +1,6 @@
 import json
 import os
 from typing import Optional
-<<<<<<< HEAD
 from uuid import UUID
 
 from bisheng.api.errcode.base import UnAuthorizedError
@@ -10,20 +9,15 @@
 from bisheng.database.base import session_getter
 from bisheng.database.models.flow import Flow, FlowUpdate
 from bisheng.database.models.role_access import AccessType
-=======
-from uuid import uuid4
+#from uuid import uuid4
 
 from bisheng_langchain.utils.requests import Requests
->>>>>>> 49b5c747
 from fastapi import APIRouter, Body, Depends, HTTPException, Query, WebSocket, WebSocketException, Request
 from fastapi import status as http_status
 from fastapi_jwt_auth import AuthJWT
 from loguru import logger
 
-<<<<<<< HEAD
 from bisheng.api.services.flow import FlowService
-=======
->>>>>>> 49b5c747
 from bisheng.api.services.user_service import UserPayload, get_login_user
 from bisheng.api.v1.chat import chat_manager
 from bisheng.api.v1.schemas import FlowVersionCreate, UnifiedResponseModel, resp_200
