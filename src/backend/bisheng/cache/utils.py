--- conflicted
+++ resolved
@@ -16,13 +16,10 @@
 from appdirs import user_cache_dir
 from fastapi import UploadFile
 
-<<<<<<< HEAD
 from bisheng.settings import settings
 from bisheng.utils.minio_client import MinioClient, tmp_bucket
 from bisheng.cache.utils import CACHE_DIR
-=======
 from bisheng.utils.minio_client import tmp_bucket, minio_client
->>>>>>> 37f641da
 
 CACHE: Dict[str, Any] = {}
 
