import contextlib
import json
from typing import Any, Callable, Dict, List, Sequence, Type

from bisheng.chat.config import ChatConfig
from bisheng.interface.agents.base import agent_creator
from bisheng.interface.chains.base import chain_creator
from bisheng.interface.custom_lists import CUSTOM_NODES
from bisheng.interface.importing.utils import get_function, import_by_type
from bisheng.interface.initialize.llm import initialize_vertexai
from bisheng.interface.initialize.vector_store import vecstore_initializer
from bisheng.interface.output_parsers.base import output_parser_creator
from bisheng.interface.retrievers.base import retriever_creator
from bisheng.interface.toolkits.base import toolkits_creator
from bisheng.interface.utils import load_file_into_dict
from bisheng.interface.wrappers.base import wrapper_creator
from bisheng.settings import settings
from bisheng.utils import validate
from langchain.agents import ZeroShotAgent
from langchain.agents import agent as agent_module
from langchain.agents.agent import AgentExecutor
from langchain.agents.agent_toolkits.base import BaseToolkit
from langchain.agents.tools import BaseTool
from langchain.base_language import BaseLanguageModel
from langchain.chains.base import Chain
from langchain.document_loaders.base import BaseLoader
from langchain.schema import BaseOutputParser, Document
from langchain.vectorstores.base import VectorStore
from pydantic import ValidationError

# from bisheng_langchain.document_loaders.elem_unstrcutured_loader import ElemUnstructuredLoaderV0


def instantiate_class(node_type: str, base_type: str, params: Dict) -> Any:
    """Instantiate class from module type and key, and params"""
    params = convert_params_to_sets(params)
    params = convert_kwargs(params)
    if node_type in CUSTOM_NODES:
        if custom_node := CUSTOM_NODES.get(node_type):
            if hasattr(custom_node, 'initialize'):
                return custom_node.initialize(**params)
            return custom_node(**params)

    class_object = import_by_type(_type=base_type, name=node_type)
    return instantiate_based_on_type(class_object, base_type, node_type, params)


def convert_params_to_sets(params):
    """Convert certain params to sets"""
    if 'allowed_special' in params:
        params['allowed_special'] = set(params['allowed_special'])
    if 'disallowed_special' in params:
        params['disallowed_special'] = set(params['disallowed_special'])
    if 'input_node' in params:
        params.pop('input_node')
    return params


def convert_kwargs(params):
    # if *kwargs are passed as a string, convert to dict
    # first find any key that has kwargs or config in it
    kwargs_keys = [key for key in params.keys() if 'kwargs' in key or 'config' in key]
    for key in kwargs_keys:
        if isinstance(params[key], str):
            params[key] = json.loads(params[key])
    return params


def instantiate_based_on_type(class_object, base_type, node_type, params):
    if base_type == 'agents':
        return instantiate_agent(node_type, class_object, params)
    elif base_type == 'prompts':
        return instantiate_prompt(node_type, class_object, params)
    elif base_type == 'tools':
        tool = instantiate_tool(node_type, class_object, params)
        if hasattr(tool, 'name') and isinstance(tool, BaseTool):
            # tool name shouldn't contain spaces
            tool.name = tool.name.replace(' ', '_')
        return tool
    elif base_type == 'toolkits':
        return instantiate_toolkit(node_type, class_object, params)
    elif base_type == 'embeddings':
        return instantiate_embedding(class_object, params)
    elif base_type == 'vectorstores':
        return instantiate_vectorstore(class_object, params)
    elif base_type == 'documentloaders':
        return instantiate_documentloader(class_object, params)
    elif base_type == 'textsplitters':
        return instantiate_textsplitter(class_object, params)
    elif base_type == 'utilities':
        return instantiate_utility(node_type, class_object, params)
    elif base_type == 'chains':
        return instantiate_chains(node_type, class_object, params)
    elif base_type == 'output_parsers':
        return instantiate_output_parser(node_type, class_object, params)
    elif base_type == 'llms':
        return instantiate_llm(node_type, class_object, params)
    elif base_type == 'retrievers':
        return instantiate_retriever(node_type, class_object, params)
    elif base_type == 'memory':
        return instantiate_memory(node_type, class_object, params)
    elif base_type == 'wrappers':
        return instantiate_wrapper(node_type, class_object, params)
    elif base_type == 'input_output':
        return instantiate_input_output(node_type, class_object, params)
    else:
        return class_object(**params)


def instantiate_input_output(node_type, class_object, params):
    return class_object(**params).text()


def instantiate_wrapper(node_type, class_object, params):
    if node_type in wrapper_creator.from_method_nodes:
        method = wrapper_creator.from_method_nodes[node_type]
        if class_method := getattr(class_object, method, None):
            return class_method(**params)
        raise ValueError(f'Method {method} not found in {class_object}')
    return class_object(**params)


def instantiate_output_parser(node_type, class_object, params):
    if node_type in output_parser_creator.from_method_nodes:
        method = output_parser_creator.from_method_nodes[node_type]
        if class_method := getattr(class_object, method, None):
            return class_method(**params)
        raise ValueError(f'Method {method} not found in {class_object}')
    return class_object(**params)


def instantiate_llm(node_type, class_object, params: Dict):
    # This is a workaround so JinaChat works until streaming is implemented
    # if "openai_api_base" in params and "jina" in params["openai_api_base"]:
    # False if condition is True
    if node_type == 'VertexAI':
        return initialize_vertexai(class_object=class_object, params=params)
    # max_tokens sometimes is a string and should be an int
    if 'max_tokens' in params:
        if isinstance(params['max_tokens'], str) and params['max_tokens'].isdigit():
            params['max_tokens'] = int(params['max_tokens'])
        elif not isinstance(params.get('max_tokens'), int):
            params.pop('max_tokens', None)
    # 支持stream
    llm = class_object(**params)
    llm_config = settings.get_from_db('llm_request')
    if isinstance(llm, BaseLanguageModel):
        if hasattr(llm, 'streaming') and isinstance(llm.streaming, bool):
            llm.streaming = llm_config.get(
                'stream') if 'stream' in llm_config else ChatConfig.streaming
        elif hasattr(llm, 'stream') and isinstance(llm.stream, bool):
            llm.stream = llm_config.get(
                'stream') if 'stream' in llm_config else ChatConfig.streaming

    # 支持request_timeout & max_retries
    if hasattr(llm, 'request_timeout') and 'request_timeout' in llm_config:
<<<<<<< HEAD
        if isinstance(llm_config.get('request_timeout'), str):
=======
        if isinstance(llm.request_timeout, str):
>>>>>>> 0e71b51d
            llm.request_timeout = eval(llm_config.get('request_timeout'))
        else:
            llm.request_timeout = llm_config.get('request_timeout')
    if hasattr(llm, 'max_retries') and 'max_retries' in llm_config:
        llm.max_retries = llm_config.get('max_retries')

    return llm


def instantiate_memory(node_type, class_object, params):
    # process input_key and output_key to remove them if
    # they are empty strings
    if node_type == 'ConversationEntityMemory':
        params.pop('memory_key', None)

    for key in ['input_key', 'output_key']:
        if key in params and (params[key] == '' or not params[key]):
            params.pop(key)

    try:
        if 'retriever' in params and hasattr(params['retriever'], 'as_retriever'):
            params['retriever'] = params['retriever'].as_retriever()
        return class_object(**params)
    # I want to catch a specific attribute error that happens
    # when the object does not have a cursor attribute
    except Exception as exc:
        if "object has no attribute 'cursor'" in str(exc) or 'object has no field "conn"' in str(
                exc):
            raise AttributeError(
                ('Failed to build connection to database.'
                 f' Please check your connection string and try again. Error: {exc}')) from exc
        raise exc


def instantiate_retriever(node_type, class_object, params):
    for key, value in params.items():
        if 'retriever' in key and hasattr(value, 'as_retriever'):
            params[key] = value.as_retriever()
    if node_type in retriever_creator.from_method_nodes:
        method = retriever_creator.from_method_nodes[node_type]
        if class_method := getattr(class_object, method, None):
            return class_method(**params)
        raise ValueError(f'Method {method} not found in {class_object}')
    return class_object(**params)


def instantiate_chains(node_type, class_object: Type[Chain], params: Dict):
    if 'retriever' in params and hasattr(params['retriever'], 'as_retriever'):
        params['retriever'] = params['retriever'].as_retriever()
    # dict 转换
    if 'headers' in params and isinstance(params['headers'], str):
        params['headers'] = eval(params['headers'])
    if node_type == 'ConversationalRetrievalChain':
        params['get_chat_history'] = str
        params['combine_docs_chain_kwargs'] = {
            'prompt': params.pop('combine_docs_chain_kwargs', None)
        }
    if node_type in chain_creator.from_method_nodes:
        method = chain_creator.from_method_nodes[node_type]
        if class_method := getattr(class_object, method, None):
            return class_method(**params)
        raise ValueError(f'Method {method} not found in {class_object}')

    return class_object(**params)


def instantiate_agent(node_type, class_object: Type[agent_module.Agent], params: Dict):
    if node_type in agent_creator.from_method_nodes:
        method = agent_creator.from_method_nodes[node_type]
        if class_method := getattr(class_object, method, None):
            agent = class_method(**params)
            tools = params.get('tools', [])
            return AgentExecutor.from_agent_and_tools(agent=agent,
                                                      tools=tools,
                                                      handle_parsing_errors=True)
    return load_agent_executor(class_object, params)


def instantiate_prompt(node_type, class_object, params: Dict):
    if node_type == 'ZeroShotPrompt':
        if 'tools' not in params:
            params['tools'] = []
        return ZeroShotAgent.create_prompt(**params)
    elif 'MessagePromptTemplate' in node_type:
        # Then we only need the template
        from_template_params = {'template': params.pop('prompt', params.pop('template', ''))}

        if not from_template_params.get('template'):
            raise ValueError('Prompt template is required')
        prompt = class_object.from_template(**from_template_params)

    elif node_type == 'ChatPromptTemplate':
        prompt = class_object.from_messages(**params)
    else:
        prompt = class_object(**params)

    format_kwargs: Dict[str, Any] = {}
    for input_variable in prompt.input_variables:
        if input_variable in params:
            variable = params[input_variable]
            if isinstance(variable, str):
                format_kwargs[input_variable] = variable
            elif isinstance(variable, BaseOutputParser) and hasattr(variable,
                                                                    'get_format_instructions'):
                format_kwargs[input_variable] = variable.get_format_instructions()
            elif isinstance(variable, List) and all(
                    isinstance(item, Document) for item in variable):
                # Format document to contain page_content and metadata
                # as one string separated by a newline
                if len(variable) > 1:
                    content = '\n'.join(
                        [item.page_content for item in variable if item.page_content])
                else:
                    if not variable:
                        format_kwargs[input_variable] = ''
                        continue
                    content = variable[0].page_content
                    # content could be a json list of strings
                    with contextlib.suppress(json.JSONDecodeError):
                        content = json.loads(content)
                        if isinstance(content, list):
                            content = ','.join([str(item) for item in content])
                format_kwargs[input_variable] = content
                # handle_keys will be a list but it does not exist yet
                # so we need to create it

            if (isinstance(variable, List) and
                    all(isinstance(item, Document)
                        for item in variable)) or (isinstance(variable, BaseOutputParser) and
                                                   hasattr(variable, 'get_format_instructions')):
                if 'handle_keys' not in format_kwargs:
                    format_kwargs['handle_keys'] = []

                # Add the handle_keys to the list
                format_kwargs['handle_keys'].append(input_variable)

    return prompt, format_kwargs


def instantiate_tool(node_type, class_object: Type[BaseTool], params: Dict):
    if node_type == 'JsonSpec':
        if file_dict := load_file_into_dict(params.pop('path')):
            params['dict_'] = file_dict
        else:
            raise ValueError('Invalid file')
        return class_object(**params)
    elif node_type == 'PythonFunctionTool':
        params['func'] = get_function(params.get('code'))
        return class_object(**params)
    elif node_type == 'PythonFunction':
        function_string = params['code']
        if isinstance(function_string, str):
            return validate.eval_function(function_string)
        raise ValueError('Function should be a string')
    elif node_type.lower() == 'tool':
        return class_object(**params)
    return class_object(**params)


def instantiate_toolkit(node_type, class_object: Type[BaseToolkit], params: Dict):
    loaded_toolkit = class_object(**params)
    # Commenting this out for now to use toolkits as normal tools
    # if toolkits_creator.has_create_function(node_type):
    #     return load_toolkits_executor(node_type, loaded_toolkit, params)
    if isinstance(loaded_toolkit, BaseToolkit):
        return loaded_toolkit.get_tools()
    return loaded_toolkit


def instantiate_embedding(class_object, params: Dict):
    # params.pop('model', None)
    try:
        return class_object(**params)
    except ValidationError:
        params = {key: value for key, value in params.items() if key in class_object.__fields__}
        return class_object(**params)


def instantiate_vectorstore(class_object: Type[VectorStore], params: Dict):
    search_kwargs = params.pop('search_kwargs', {})
    if 'documents' not in params:
        params['documents'] = []

    if initializer := vecstore_initializer.get(class_object.__name__):
        vecstore = initializer(class_object, params)
    else:
        if 'texts' in params:
            params['documents'] = params.pop('texts')
        vecstore = class_object.from_documents(**params)

    # ! This might not work. Need to test
    if search_kwargs and hasattr(vecstore, 'as_retriever'):
        vecstore = vecstore.as_retriever(search_kwargs=search_kwargs)

    return vecstore


def instantiate_documentloader(class_object: Type[BaseLoader], params: Dict):
    if 'file_filter' in params:
        # file_filter will be a string but we need a function
        # that will be used to filter the files using file_filter
        # like lambda x: x.endswith(".txt") but as we don't know
        # anything besides the string, we will simply check if the string is
        # in x and if it is, we will return True
        file_filter = params.pop('file_filter')
        extensions = file_filter.split(',')
        params['file_filter'] = lambda x: any(extension.strip() in x for extension in extensions)
    if 'file_path' in params:
        file_path = params['file_path']
        if isinstance(file_path, list):
            file_name = file_path[1]
            params['file_path'] = file_path[0]
            if class_object.__name__ == 'ElemUnstructuredLoaderV0':
                params['file_name'] = file_name
    metadata = params.pop('metadata', None)
    if metadata and isinstance(metadata, str):
        try:
            metadata = json.loads(metadata)
        except json.JSONDecodeError as exc:
            raise ValueError('The metadata you provided is not a valid JSON string.') from exc
    # make it success when file not present
    if 'file_path' in params and not params['file_path']:
        return []
    docs = class_object(**params).load()
    # Now if metadata is an empty dict, we will not add it to the documents
    if metadata:
        for doc in docs:
            # If the document already has metadata, we will not overwrite it
            if not doc.metadata:
                doc.metadata = metadata
            else:
                doc.metadata.update(metadata)

    return docs


def instantiate_textsplitter(
    class_object,
    params: Dict,
):
    try:
        documents = params.pop('documents')
        if not documents:
            return []
    except KeyError as exc:
        raise ValueError('The source you provided did not load correctly or was empty.'
                         'Try changing the chunk_size of the Text Splitter.') from exc

    if ('separator_type' in params and
            params['separator_type'] == 'Text') or 'separator_type' not in params:
        params.pop('separator_type', None)
        # separators might come in as an escaped string like \\n
        # so we need to convert it to a string
        if 'separators' in params:
            params['separators'] = (params['separators'].encode().decode('unicode-escape'))
        text_splitter = class_object(**params)
    else:
        from langchain.text_splitter import Language

        language = params.pop('separator_type', None)
        params['language'] = Language(language)
        params.pop('separators', None)

        text_splitter = class_object.from_language(**params)
    return text_splitter.split_documents(documents)


def instantiate_utility(node_type, class_object, params: Dict):
    if node_type == 'SQLDatabase':
        return class_object.from_uri(params.pop('uri'))
    return class_object(**params)


def replace_zero_shot_prompt_with_prompt_template(nodes):
    """Replace ZeroShotPrompt with PromptTemplate"""
    for node in nodes:
        if node['data']['type'] == 'ZeroShotPrompt':
            # Build Prompt Template
            tools = [
                tool for tool in nodes if tool['type'] != 'chatOutputNode' and
                'Tool' in tool['data']['node']['base_classes']
            ]
            node['data'] = build_prompt_template(prompt=node['data'], tools=tools)
            break
    return nodes


def load_agent_executor(agent_class: type[agent_module.Agent], params, **kwargs):
    """Load agent executor from agent class, tools and chain"""
    allowed_tools: Sequence[BaseTool] = params.get('allowed_tools', [])
    llm_chain = params['llm_chain']
    # agent has hidden args for memory. might need to be support
    # memory = params["memory"]
    # if allowed_tools is not a list or set, make it a list
    if not isinstance(allowed_tools, (list, set)) and isinstance(allowed_tools, BaseTool):
        allowed_tools = [allowed_tools]
    tool_names = [tool.name for tool in allowed_tools]
    # Agent class requires an output_parser but Agent classes
    # have a default output_parser.
    agent = agent_class(allowed_tools=tool_names, llm_chain=llm_chain)  # type: ignore
    return AgentExecutor.from_agent_and_tools(
        agent=agent,
        tools=allowed_tools,
        handle_parsing_errors=True,
        # memory=memory,
        **kwargs,
    )


def load_toolkits_executor(node_type: str, toolkit: BaseToolkit, params: dict):
    create_function: Callable = toolkits_creator.get_create_function(node_type)
    if llm := params.get('llm'):
        return create_function(llm=llm, toolkit=toolkit)


def build_prompt_template(prompt, tools):
    """Build PromptTemplate from ZeroShotPrompt"""
    prefix = prompt['node']['template']['prefix']['value']
    suffix = prompt['node']['template']['suffix']['value']
    format_instructions = prompt['node']['template']['format_instructions']['value']

    tool_strings = '\n'.join([
        f"{tool['data']['node']['name']}: {tool['data']['node']['description']}" for tool in tools
    ])
    tool_names = ', '.join([tool['data']['node']['name'] for tool in tools])
    format_instructions = format_instructions.format(tool_names=tool_names)
    value = '\n\n'.join([prefix, tool_strings, format_instructions, suffix])

    prompt['type'] = 'PromptTemplate'

    prompt['node'] = {
        'template': {
            '_type': 'prompt',
            'input_variables': {
                'type': 'str',
                'required': True,
                'placeholder': '',
                'list': True,
                'show': False,
                'multiline': False,
            },
            'output_parser': {
                'type': 'BaseOutputParser',
                'required': False,
                'placeholder': '',
                'list': False,
                'show': False,
                'multline': False,
                'value': None,
            },
            'template': {
                'type': 'str',
                'required': True,
                'placeholder': '',
                'list': False,
                'show': True,
                'multiline': True,
                'value': value,
            },
            'template_format': {
                'type': 'str',
                'required': False,
                'placeholder': '',
                'list': False,
                'show': False,
                'multline': False,
                'value': 'f-string',
            },
            'validate_template': {
                'type': 'bool',
                'required': False,
                'placeholder': '',
                'list': False,
                'show': False,
                'multline': False,
                'value': True,
            },
        },
        'description': 'Schema to represent a prompt for an LLM.',
        'base_classes': ['BasePromptTemplate'],
    }

    return prompt<|MERGE_RESOLUTION|>--- conflicted
+++ resolved
@@ -154,11 +154,7 @@
 
     # 支持request_timeout & max_retries
     if hasattr(llm, 'request_timeout') and 'request_timeout' in llm_config:
-<<<<<<< HEAD
         if isinstance(llm_config.get('request_timeout'), str):
-=======
-        if isinstance(llm.request_timeout, str):
->>>>>>> 0e71b51d
             llm.request_timeout = eval(llm_config.get('request_timeout'))
         else:
             llm.request_timeout = llm_config.get('request_timeout')
