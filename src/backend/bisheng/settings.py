--- conflicted
+++ resolved
@@ -65,16 +65,6 @@
     @root_validator()
     def set_redis_url(cls, values):
         if 'redis_url' in values:
-<<<<<<< HEAD
-            import re
-            pattern = r'(?<=:)[^:]+(?=@)'  # 匹配冒号后面到@符号前面的任意字符
-            match = re.search(pattern, values['redis_url'])
-            if match:
-                password = match.group(0)
-                new_password = decrypt_token(password)
-                new_redis_url = re.sub(pattern, new_password, values['redis_url'])
-                values['redis_url'] = new_redis_url
-=======
             if isinstance(values['redis_url'], dict):
                 for k, v in values['redis_url'].items():
                     if isinstance(v, str) and v.startswith('encrypt(') and v.endswith(')'):
@@ -89,7 +79,6 @@
                     new_password = decrypt_token(password)
                     new_redis_url = re.sub(pattern, f'{new_password}', values['redis_url'])
                     values['redis_url'] = new_redis_url
->>>>>>> c87527cb
         return values
 
     class Config:
