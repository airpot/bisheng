--- conflicted
+++ resolved
@@ -35,13 +35,8 @@
 PYTHON_BASIC_TYPES = [str, bool, int, float, tuple, list, dict, set]
 
 DIRECT_TYPES = [
-<<<<<<< HEAD
     'str', 'bool', 'dict', 'int', 'float', 'Any', 'prompt', 'code', 'NestedDict', 'variable', 'knowledge_list',
     'knowledge_one', 'bisheng_model', 'bisheng_embedding'
-=======
-    'str', 'bool', 'dict', 'int', 'float', 'Any', 'prompt', 'code', 'NestedDict', 'variable',
-    'knowledge_list', 'knowledge_one'
->>>>>>> a807490e
 ]
 
 # 新增用来记录node_id 和 对象之间关系的key
