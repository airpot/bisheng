--- conflicted
+++ resolved
@@ -3,6 +3,7 @@
 from typing import BinaryIO
 
 import minio
+from bisheng.settings import settings
 from loguru import logger
 from minio.commonconfig import Filter, CopySource
 from minio.lifecycleconfig import LifecycleConfig, Rule, Expiration
@@ -29,7 +30,6 @@
             secure=_MinioConf.schema,
             cert_check=_MinioConf.cert_check)
         self.minio_share = minio.Minio(
-<<<<<<< HEAD
             endpoint=_MinioConf.sharepoint,
             access_key=_MinioConf.access_key,
             secret_key=_MinioConf.secret_key,
@@ -91,14 +91,6 @@
                 ),
             ], )
             self.minio_client.set_bucket_lifecycle(self.tmp_bucket, lifecycle_conf)
-=======
-            endpoint=settings.get_knowledge().get('minio').get('MINIO_SHAREPOINT'),
-            access_key=settings.get_knowledge().get('minio').get('MINIO_ACCESS_KEY'),
-            secret_key=settings.get_knowledge().get('minio').get('MINIO_SECRET_KEY'),
-            secure=settings.get_knowledge().get('minio').get('SCHEMA'),
-            cert_check=settings.get_knowledge().get('minio').get('CERT_CHECK'))
-        self.mkdir(new_bucket=bucket)
->>>>>>> 77eb7669
 
     def upload_minio(self,
                      object_name: str,
@@ -181,17 +173,12 @@
     @classmethod
     def clear_minio_share_host(cls, file_url: str):
         """
-         TODO maybe 合理方案是部署一个支持https的minio配合前端使用
+         TODO 合理方案是部署一个https的minio配合前端使用
          抹去url中的minio share地址， 让前端通过nginx代理去访问资源
         """
-<<<<<<< HEAD
         share_host = cls.get_minio_share_host()
 
         return file_url.replace(share_host, '')
-=======
-        minio_share = settings.get_knowledge().get('minio', {}).get('MINIO_SHAREPOINT', '')
-        return file_url.replace(f'http://{minio_share}', '')
->>>>>>> 77eb7669
 
     def object_exists(self, bucket_name, object_name, **kwargs):
         if not object_name:
