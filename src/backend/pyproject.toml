[tool.poetry]
name = "bisheng"
version = "0.2.0"
description = "A Python package with a built-in web application"
authors = ["Dataelement <hanfeng@dataelem.com>"]
maintainers = [
    "hanfeng <hanfeng@dataelem.com>",
]
repository = "https://github.com/dataelement/bisheng"
license = "Apache 2.0"
readme = "README.md"
keywords = ["nlp", "langchain", "openai", "gpt", "gui"]
packages = [{ include = "bisheng", from = "./" }]
include = ["./bisheng/*", "bisheng/**/*"]


[tool.poetry.scripts]
bisheng = "bisheng.__main__:main"

[tool.poetry.dependencies]
<<<<<<< HEAD
<<<<<<< Updated upstream
bisheng_langchain = "0.2.2"
=======
bisheng_langchain = "0.2.2.2"
>>>>>>> Stashed changes
=======
bisheng_langchain = "0.2.2.1"
>>>>>>> 1d9a712b
bisheng_pyautogen = "0.1.19"
minio = "7.2.0"
loguru = "^0.7.1"
fastapi_jwt_auth = "^0.5.0"
captcha = "^0.5.0"
rsa = "4.9"
pydantic = "^1.10.13"
numexpr = "^2.8.6"
pypinyin = "0.50.0"
celery = { extras = ["redis"], version = "^5.3.6", optional = true }
redis = "^5.0.0"
jieba = "^0.42.1"
PyMuPDF = "^1.23.8"
shapely = "^2.0.1"
python = ">=3.9,<3.11"
fastapi = "^0.108.0"
uvicorn = "^0.22.0"
beautifulsoup4 = "^4.12.2"
google-search-results = "^2.4.1"
google-api-python-client = "^2.79.0"
typer = "^0.9.0"
gunicorn = "^20.1.0"
langchain = "^0.0.349"
langchain_experimental = "0.0.43"
openai = "^0.27.8"
pandas = "^2.0.0"
chromadb = "^0.3.21"
rich = "^13.4.2"
networkx = "^3.1"
unstructured = "^0.7.0"
pypdf = "^3.11.0"
pypdfium2 = "^4.18.0"
lxml = "^4.9.2"
pysrt = "^1.1.2"
fake-useragent = "^1.1.3"
docstring-parser = "^0.15"
psycopg2-binary = "^2.9.6"
pyarrow = "^12.0.0"
tiktoken = "~0.4.0"
wikipedia = "^1.4.0"
qdrant-client = "^1.3.0"
websockets = "^10.3"
weaviate-client = "^3.21.0"
cohere = "^4.11.0"
python-multipart = "^0.0.6"
sqlmodel = "^0.0.14"
pymysql = "^0.10.1"
pymilvus = "^2.2.16"
elasticsearch = "^8.9.0"
anthropic = "^0.3.0"
orjson = "^3.9.1"
multiprocess = "^0.70.14"
cachetools = "^5.3.1"
types-cachetools = "^5.3.0.5"
appdirs = "^1.4.4"
pinecone-client = "^2.2.2"
supabase = "^1.0.3"
pymongo = "^4.4.0"
certifi = "^2023.5.7"
psycopg = "^3.1.9"
psycopg-binary = "^3.1.9"

[tool.poetry.dev-dependencies]
black = "^23.1.0"
ipykernel = "^6.21.2"
mypy = "^1.1.1"
ruff = "^0.0.254"
httpx = "*"
pytest = "^7.2.2"
types-requests = "^2.28.11"
requests = "^2.28.0"
pytest-cov = "^4.0.0"
pandas-stubs = "^2.0.0.230412"
types-pillow = "^9.5.0.2"
types-appdirs = "^1.4.3.5"
types-pyyaml = "^6.0.12.8"

[tool.poetry.extras]
deploy = ["langchain-serve"]


[tool.pytest.ini_options]
minversion = "6.0"
addopts = "-ra"
testpaths = ["tests", "integration"]
console_output_style = "progress"
filterwarnings = ["ignore::DeprecationWarning"]
log_cli = true


[tool.ruff]
line-length = 120

[build-system]
requires = ["poetry-core"]
build-backend = "poetry.core.masonry.api"<|MERGE_RESOLUTION|>--- conflicted
+++ resolved
@@ -18,15 +18,7 @@
 bisheng = "bisheng.__main__:main"
 
 [tool.poetry.dependencies]
-<<<<<<< HEAD
-<<<<<<< Updated upstream
-bisheng_langchain = "0.2.2"
-=======
 bisheng_langchain = "0.2.2.2"
->>>>>>> Stashed changes
-=======
-bisheng_langchain = "0.2.2.1"
->>>>>>> 1d9a712b
 bisheng_pyautogen = "0.1.19"
 minio = "7.2.0"
 loguru = "^0.7.1"
