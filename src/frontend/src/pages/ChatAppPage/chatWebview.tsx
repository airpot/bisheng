// 嵌iframe、适配移动端(企业接入)
import { useContext, useEffect, useState } from "react";
import { useParams } from "react-router-dom";
import ChatPanne from "./components/ChatPanne";
import { userContext } from "@/contexts/userContext";

export default function ChatPro({ type = 'flow' }) {
    const { id: flowId } = useParams()
    const { user } = useContext(userContext);

    const [data, setData] = useState<any>(null)
    // c41f9bb3-966e-4ded-9f3f-9077f70bc707
    useEffect(() => {
        // sdk 获取用户
<<<<<<< HEAD
        setData({ id: flowId, chatId: flowId.replace('-', '') + '_' + user.user_id, type })
=======
        setData({ id: flowId, chatId: `${flowId.replaceAll('-', '')}_${user.user_id}`, type })
>>>>>>> d6b585cd
    }, [])

    if (!flowId) return <div>请选择会话</div>
    if (!data) return null

    return <ChatPanne data={data} />
};<|MERGE_RESOLUTION|>--- conflicted
+++ resolved
@@ -12,11 +12,7 @@
     // c41f9bb3-966e-4ded-9f3f-9077f70bc707
     useEffect(() => {
         // sdk 获取用户
-<<<<<<< HEAD
-        setData({ id: flowId, chatId: flowId.replace('-', '') + '_' + user.user_id, type })
-=======
         setData({ id: flowId, chatId: `${flowId.replaceAll('-', '')}_${user.user_id}`, type })
->>>>>>> d6b585cd
     }, [])
 
     if (!flowId) return <div>请选择会话</div>
