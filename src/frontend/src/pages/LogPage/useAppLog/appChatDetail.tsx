--- conflicted
+++ resolved
@@ -3,15 +3,11 @@
 import { Button } from "@/components/bs-ui/button";
 import ShadTooltip from "@/components/ShadTooltipComponent";
 import { useAssistantStore } from "@/store/assistantStore";
+import { LoadingIcon } from "@/components/bs-icons/loading";
 import { ArrowLeft } from "lucide-react";
 import { useEffect } from "react";
 import { useTranslation } from "react-i18next";
-<<<<<<< HEAD
-import { useAssistantStore } from "@/store/assistantStore";
-import { LoadingIcon } from "@/components/bs-icons/loading";
-=======
 import { useParams } from "react-router-dom";
->>>>>>> 4fdc1807
 
 export default function AppChatDetail() {
     const { fid, cid, type } = useParams()
