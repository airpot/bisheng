--- conflicted
+++ resolved
@@ -1,13 +1,4 @@
 import { Dialog, DialogContent, DialogFooter, DialogHeader, DialogTitle } from "@/components/bs-ui/dialog"
-<<<<<<< HEAD
-import MultiSelect from "@/components/bs-ui/select/multi"
-import { useEffect, useState } from "react"
-import { useTranslation } from "react-i18next"
-import { Button } from "../../../components/bs-ui/button"
-import { getRolesApi, getUserRoles, getUserGroupsApi, updateUserRoles, updateUserGroups } from "../../../controllers/API/user"
-import { captureAndAlertRequestErrorHoc } from "../../../controllers/request"
-import { ROLE } from "../../../types/api/user"
-=======
 import { useToast } from "@/components/bs-ui/toast/use-toast"
 import { PlusIcon } from "@radix-ui/react-icons"
 import { useEffect, useState } from "react"
@@ -17,39 +8,16 @@
 import { updateUserGroups, updateUserRoles } from "@/controllers/API/user"
 import { captureAndAlertRequestErrorHoc } from "@/controllers/request"
 import { generateUUID } from "@/components/bs-ui/utils"
->>>>>>> dfe7e3d7
 
 export default function UserRoleModal({ user, onClose, onChange }) {
     const { t } = useTranslation()
 
-<<<<<<< HEAD
-    const [roles, setRoles] = useState<ROLE[]>([])
-    const [selected, setSelected] = useState([])
-
-    const [userGroups, setUserGroups] = useState([])
-    const [userGroupSelected, setUserGroupSelected] = useState([])
-    const [error, setError] = useState(false)
-
-    useEffect(() => {
-        if (!id) return
-        getUserGroupsApi().then(res => {
-            setUserGroups(res.data.records)
-            const ug = res.data.records.find(ug => ug.id == 2) // 暂时设置
-            setUserGroupSelected([ug,...userGroupSelected])
-        })
-        getRolesApi().then(data => {
-            //@ts-ignore
-            const roleOptions = data.filter(role => role.id !== 1)
-                .map(role => ({ ...role, role_id: role.id }))
-            setRoles(roleOptions);
-=======
     // 初始化数据
     const [roleItems, setRoleItems] = useState([])
     useEffect(() => {
         if (user) {
             const { groups, roles } = user
             const items = groups.map(item => {
->>>>>>> dfe7e3d7
 
                 return {
                     key: generateUUID(8),
@@ -58,15 +26,9 @@
                         .map(el => el.id.toString())
                 }
             })
-<<<<<<< HEAD
-        })
-        setError(false)
-    }, [id])
-=======
             setRoleItems(items)
         }
     }, [user])
->>>>>>> dfe7e3d7
 
     const handleChangeRoleItems = (index, groupId, roles) => {
         setRoleItems(items => items.map((el, i) => {
@@ -76,13 +38,6 @@
 
     const { message } = useToast()
     const handleSave = async () => {
-<<<<<<< HEAD
-        if (!selected.length) return setError(true)
-        if(userGroupSelected.length === 0) return setError(true)
-        const res = await captureAndAlertRequestErrorHoc(updateUserRoles(id, selected.map(item => item.role_id)))
-        const resUg = await captureAndAlertRequestErrorHoc(updateUserGroups(id, userGroupSelected.map(ug => ug.name)))
-        console.log('res :>> ', res);
-=======
         const map = {}
         const items = roleItems.filter(item => {
             if (map[item.groupId] || !item.groupId) return false
@@ -93,61 +48,14 @@
         if (items.length === 0) return message({ title: t('prompt'), variant: 'warning', description: t('system.selectGroup') })
         captureAndAlertRequestErrorHoc(updateUserRoles(user.user_id, items.reduce((res, item) => [...res, ...item.roles], [])))
         captureAndAlertRequestErrorHoc(updateUserGroups(user.user_id, items.map(item => item.groupId)))
->>>>>>> dfe7e3d7
         onChange()
     }
 
     return <Dialog open={user} onOpenChange={(b) => { !b && setRoleItems([]); onClose(b) }}>
         <DialogContent className="sm:max-w-[625px]">
             <DialogHeader>
-                <DialogTitle>{t('system.userGroupsSel')}</DialogTitle>
-            </DialogHeader>
-            <div className="">
-                <MultiSelect
-                    className="max-w-[600px]"
-                    value={userGroupSelected.map(ug => {
-                        return ug.id.toString()
-                    })}
-                    options={userGroups.map((ug) => {
-                        return {
-                            label: ug.groupName,
-                            value: ug.id.toString()
-                        }
-                    })}
-                    lockedValues={["2"]}
-                    onChange={(values) => {
-                        setUserGroupSelected(userGroups.filter(ug => {
-                            return values.includes(ug.id.toString())
-                        }))
-                    }}
-                >
-                </MultiSelect>
-            </div>
-            <DialogHeader>
                 <DialogTitle>{t('system.roleSelect')}</DialogTitle>
             </DialogHeader>
-<<<<<<< HEAD
-            <div className="">
-                <MultiSelect
-                    className="max-w-[600px]"
-                    value={selected.map(item => {
-                        return item.role_id.toString()
-                    })}
-                    options={roles.map((item) => {
-                        return {
-                            label: item.role_name,
-                            value: item.role_id.toString()
-                        }
-                    })}
-                    lockedValues={["2"]}
-                    onChange={(values) => {
-                        setSelected(roles.filter(item => {
-                            return values.includes(item.role_id.toString())
-                        }))
-                    }}
-                >
-                </MultiSelect>
-=======
             <div className="max-h-[520px] overflow-y-auto flex flex-col gap-2">
                 {
                     roleItems.map((item, i) => <UserRoleItem key={item.key}
@@ -158,7 +66,6 @@
                         onDelete={() => setRoleItems(roleItems.filter((el, index) => index !== i))}
                     />)
                 }
->>>>>>> dfe7e3d7
             </div>
             <Button variant="outline" size="icon" onClick={() =>
                 setRoleItems(items => [...items, { key: Date.now(), groupId: '', roles: [] }])
