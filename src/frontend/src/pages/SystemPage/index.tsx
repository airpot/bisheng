import {
    Tabs,
    TabsContent,
    TabsList,
    TabsTrigger,
} from "../../components/ui/tabs";
import Roles from "./components/Roles";
import Config from "./components/Config";
import Users from "./components/Users";
import { useTranslation } from "react-i18next";
import UserGroups from "./components/UserGroup";
<<<<<<< HEAD
=======
import { userContext } from "@/contexts/userContext";
import { useContext } from "react";
>>>>>>> dfe7e3d7

export default function FileLibPage() {
    const { user } = useContext(userContext);

    const { t } = useTranslation()
    return <div className="w-full h-full px-2 py-4">

        <Tabs defaultValue="user" className="w-full">
            <TabsList className="">
                <TabsTrigger value="user" className="roundedrounded-xl">{t('system.userManagement')}</TabsTrigger>
<<<<<<< HEAD
                <TabsTrigger value="userGroup">{t('system.userGroupsM')}</TabsTrigger>
=======
                {user.role === 'admin' && <TabsTrigger value="userGroup">{t('system.userGroupsM')}</TabsTrigger>}
>>>>>>> dfe7e3d7
                <TabsTrigger value="role">{t('system.roleManagement')}</TabsTrigger>
                {user.role === 'admin' && <TabsTrigger value="system">{t('system.systemConfiguration')}</TabsTrigger>}
            </TabsList>
            <TabsContent value="user">

                <Users></Users>
            </TabsContent>
            <TabsContent value="userGroup">
                <UserGroups></UserGroups>
            </TabsContent>
            <TabsContent value="role">
                <Roles></Roles>
            </TabsContent>
            <TabsContent value="system">
                <Config></Config>
            </TabsContent>
        </Tabs>
    </div>
};<|MERGE_RESOLUTION|>--- conflicted
+++ resolved
@@ -9,11 +9,8 @@
 import Users from "./components/Users";
 import { useTranslation } from "react-i18next";
 import UserGroups from "./components/UserGroup";
-<<<<<<< HEAD
-=======
 import { userContext } from "@/contexts/userContext";
 import { useContext } from "react";
->>>>>>> dfe7e3d7
 
 export default function FileLibPage() {
     const { user } = useContext(userContext);
@@ -24,11 +21,7 @@
         <Tabs defaultValue="user" className="w-full">
             <TabsList className="">
                 <TabsTrigger value="user" className="roundedrounded-xl">{t('system.userManagement')}</TabsTrigger>
-<<<<<<< HEAD
-                <TabsTrigger value="userGroup">{t('system.userGroupsM')}</TabsTrigger>
-=======
                 {user.role === 'admin' && <TabsTrigger value="userGroup">{t('system.userGroupsM')}</TabsTrigger>}
->>>>>>> dfe7e3d7
                 <TabsTrigger value="role">{t('system.roleManagement')}</TabsTrigger>
                 {user.role === 'admin' && <TabsTrigger value="system">{t('system.systemConfiguration')}</TabsTrigger>}
             </TabsList>
